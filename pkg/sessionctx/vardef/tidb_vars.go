// Copyright 2025 PingCAP, Inc.
//
// Licensed under the Apache License, Version 2.0 (the "License");
// you may not use this file except in compliance with the License.
// You may obtain a copy of the License at
//
//     http://www.apache.org/licenses/LICENSE-2.0
//
// Unless required by applicable law or agreed to in writing, software
// distributed under the License is distributed on an "AS IS" BASIS,
// WITHOUT WARRANTIES OR CONDITIONS OF ANY KIND, either express or implied.
// See the License for the specific language governing permissions and
// limitations under the License.

package vardef

import (
	"fmt"
	"math"
	"strconv"
	"strings"
	goatomic "sync/atomic"
	"time"

	"github.com/pingcap/tidb/pkg/config"
	"github.com/pingcap/tidb/pkg/config/kerneltype"
	"github.com/pingcap/tidb/pkg/executor/join/joinversion"
	"github.com/pingcap/tidb/pkg/parser/mysql"
	"github.com/pingcap/tidb/pkg/util/memory"
	"github.com/pingcap/tidb/pkg/util/paging"
	"github.com/pingcap/tidb/pkg/util/size"
	"github.com/pingcap/tipb/go-tipb"
	"go.uber.org/atomic"
)

/*
	Steps to add a new TiDB specific system variable:

	1. Add a new variable name with comment in this file.
	2. Add the default value of the new variable in this file.
	3. Add SysVar instance in 'defaultSysVars' slice.
*/

// TiDB system variable names that only in session scope.
const (
	TiDBDDLSlowOprThreshold = "ddl_slow_threshold"

	// TiDBSnapshot is used for reading history data, the default value is empty string.
	// The value can be a datetime string like '2017-11-11 20:20:20' or a tso string. When this variable is set, the session reads history data of that time.
	TiDBSnapshot = "tidb_snapshot"

	// TiDBOptAggPushDown is used to enable/disable the optimizer rule of aggregation push down.
	TiDBOptAggPushDown = "tidb_opt_agg_push_down"

	// TiDBOptDeriveTopN is used to enable/disable the optimizer rule of deriving topN.
	TiDBOptDeriveTopN = "tidb_opt_derive_topn"

	// TiDBOptCartesianBCJ is used to disable/enable broadcast cartesian join in MPP mode
	TiDBOptCartesianBCJ = "tidb_opt_broadcast_cartesian_join"

	TiDBOptMPPOuterJoinFixedBuildSide = "tidb_opt_mpp_outer_join_fixed_build_side"

	// TiDBOptDistinctAggPushDown is used to decide whether agg with distinct should be pushed to tikv/tiflash.
	TiDBOptDistinctAggPushDown = "tidb_opt_distinct_agg_push_down"

	// TiDBOptSkewDistinctAgg is used to indicate the distinct agg has data skew
	TiDBOptSkewDistinctAgg = "tidb_opt_skew_distinct_agg"

	// TiDBOpt3StageDistinctAgg is used to indicate whether to plan and execute the distinct agg in 3 stages
	TiDBOpt3StageDistinctAgg = "tidb_opt_three_stage_distinct_agg"

	// TiDBOptEnable3StageMultiDistinctAgg is used to indicate whether to plan and execute the multi distinct agg in 3 stages
	TiDBOptEnable3StageMultiDistinctAgg = "tidb_opt_enable_three_stage_multi_distinct_agg"

	TiDBOptExplainNoEvaledSubQuery = "tidb_opt_enable_non_eval_scalar_subquery"

	// TiDBBCJThresholdSize is used to limit the size of small table for mpp broadcast join.
	// Its unit is bytes, if the size of small table is larger than it, we will not use bcj.
	TiDBBCJThresholdSize = "tidb_broadcast_join_threshold_size"

	// TiDBBCJThresholdCount is used to limit the count of small table for mpp broadcast join.
	// If we can't estimate the size of one side of join child, we will check if its row number exceeds this limitation.
	TiDBBCJThresholdCount = "tidb_broadcast_join_threshold_count"

	// TiDBPreferBCJByExchangeDataSize indicates the method used to choose mpp broadcast join
	TiDBPreferBCJByExchangeDataSize = "tidb_prefer_broadcast_join_by_exchange_data_size"

	// TiDBOptWriteRowID is used to enable/disable the operations of insert、replace and update to _tidb_rowid.
	TiDBOptWriteRowID = "tidb_opt_write_row_id"

	// TiDBAutoAnalyzeRatio will run if (table modify count)/(table row count) is greater than this value.
	TiDBAutoAnalyzeRatio = "tidb_auto_analyze_ratio"

	// TiDBAutoAnalyzeStartTime will run if current time is within start time and end time.
	TiDBAutoAnalyzeStartTime = "tidb_auto_analyze_start_time"
	TiDBAutoAnalyzeEndTime   = "tidb_auto_analyze_end_time"

	// TiDBChecksumTableConcurrency is used to speed up the ADMIN CHECKSUM TABLE
	// statement, when a table has multiple indices, those indices can be
	// scanned concurrently, with the cost of higher system performance impact.
	TiDBChecksumTableConcurrency = "tidb_checksum_table_concurrency"

	// TiDBCurrentTS is used to get the current transaction timestamp.
	// It is read-only.
	TiDBCurrentTS = "tidb_current_ts"

	// TiDBLastTxnInfo is used to get the last transaction info within the current session.
	TiDBLastTxnInfo = "tidb_last_txn_info"

	// TiDBLastQueryInfo is used to get the last query info within the current session.
	TiDBLastQueryInfo = "tidb_last_query_info"

	// TiDBLastDDLInfo is used to get the last ddl info within the current session.
	TiDBLastDDLInfo = "tidb_last_ddl_info"

	// TiDBLastPlanReplayerToken is used to get the last plan replayer token within the current session
	TiDBLastPlanReplayerToken = "tidb_last_plan_replayer_token"

	// TiDBConfig is a read-only variable that shows the config of the current server.
	TiDBConfig = "tidb_config"

	// TiDBBatchInsert is used to enable/disable auto-split insert data. If set this option on, insert executor will automatically
	// insert data into multiple batches and use a single txn for each batch. This will be helpful when inserting large data.
	TiDBBatchInsert = "tidb_batch_insert"

	// TiDBBatchDelete is used to enable/disable auto-split delete data. If set this option on, delete executor will automatically
	// split data into multiple batches and use a single txn for each batch. This will be helpful when deleting large data.
	TiDBBatchDelete = "tidb_batch_delete"

	// TiDBBatchCommit is used to enable/disable auto-split the transaction.
	// If set this option on, the transaction will be committed when it reaches stmt-count-limit and starts a new transaction.
	TiDBBatchCommit = "tidb_batch_commit"

	// TiDBDMLBatchSize is used to split the insert/delete data into small batches.
	// It only takes effort when tidb_batch_insert/tidb_batch_delete is on.
	// Its default value is 20000. When the row size is large, 20k rows could be larger than 100MB.
	// User could change it to a smaller one to avoid breaking the transaction size limitation.
	TiDBDMLBatchSize = "tidb_dml_batch_size"

	// The following session variables controls the memory quota during query execution.

	// TiDBMemQuotaQuery controls the memory quota of a query.
	TiDBMemQuotaQuery = "tidb_mem_quota_query" // Bytes.
	// TiDBMemQuotaApplyCache controls the memory quota of a query.
	TiDBMemQuotaApplyCache = "tidb_mem_quota_apply_cache"

	// TiDBGeneralLog is used to log every query in the server in info level.
	TiDBGeneralLog = "tidb_general_log"

	// TiDBLogFileMaxDays is used to log every query in the server in info level.
	TiDBLogFileMaxDays = "tidb_log_file_max_days"

	// TiDBPProfSQLCPU is used to add label sql label to pprof result.
	TiDBPProfSQLCPU = "tidb_pprof_sql_cpu"

	// TiDBRetryLimit is the maximum number of retries when committing a transaction.
	TiDBRetryLimit = "tidb_retry_limit"

	// TiDBDisableTxnAutoRetry disables transaction auto retry.
	// Deprecated: This variable is deprecated, please do not use this variable.
	TiDBDisableTxnAutoRetry = "tidb_disable_txn_auto_retry"

	// TiDBEnableChunkRPC enables TiDB to use Chunk format for coprocessor requests.
	TiDBEnableChunkRPC = "tidb_enable_chunk_rpc"

	// TiDBOptimizerSelectivityLevel is used to control the selectivity estimation level.
	TiDBOptimizerSelectivityLevel = "tidb_optimizer_selectivity_level"

	// TiDBOptimizerEnableNewOnlyFullGroupByCheck is used to open the newly only_full_group_by check by maintaining functional dependency.
	TiDBOptimizerEnableNewOnlyFullGroupByCheck = "tidb_enable_new_only_full_group_by_check"

	TiDBOptimizerEnableOuterJoinReorder = "tidb_enable_outer_join_reorder"

	// TiDBOptimizerEnableNAAJ is used to open the newly null-aware anti join
	TiDBOptimizerEnableNAAJ = "tidb_enable_null_aware_anti_join"

	// TiDBTxnMode is used to control the transaction behavior.
	TiDBTxnMode = "tidb_txn_mode"

	// TiDBRowFormatVersion is used to control tidb row format version current.
	TiDBRowFormatVersion = "tidb_row_format_version"

	// TiDBEnableRowLevelChecksum is used to control whether to append checksum to row values.
	TiDBEnableRowLevelChecksum = "tidb_enable_row_level_checksum"

	// TiDBEnableTablePartition is used to control table partition feature.
	// The valid value include auto/on/off:
	// on or auto: enable table partition if the partition type is implemented.
	// off: always disable table partition.
	TiDBEnableTablePartition = "tidb_enable_table_partition"

	// TiDBEnableListTablePartition is used to control list table partition feature.
	// Deprecated: This variable is deprecated, please do not use this variable.
	TiDBEnableListTablePartition = "tidb_enable_list_partition"

	// TiDBSkipIsolationLevelCheck is used to control whether to return error when set unsupported transaction
	// isolation level.
	TiDBSkipIsolationLevelCheck = "tidb_skip_isolation_level_check"

	// TiDBLowResolutionTSO is used for reading data with low resolution TSO which is updated once every two seconds
	TiDBLowResolutionTSO = "tidb_low_resolution_tso"

	// TiDBReplicaRead is used for reading data from replicas, followers for example.
	TiDBReplicaRead = "tidb_replica_read"

	// TiDBAdaptiveClosestReadThreshold is for reading data from closest replicas(with same 'zone' label).
	// TiKV client should send read request to the closest replica(leader/follower) if the estimated response
	// size exceeds this threshold; otherwise, this request should be sent to leader.
	// This variable only take effect when `tidb_replica_read` is 'closest-adaptive'.
	TiDBAdaptiveClosestReadThreshold = "tidb_adaptive_closest_read_threshold"

	// TiDBAllowRemoveAutoInc indicates whether a user can drop the auto_increment column attribute or not.
	TiDBAllowRemoveAutoInc = "tidb_allow_remove_auto_inc"

	// TiDBMultiStatementMode enables multi statement at the risk of SQL injection
	// provides backwards compatibility
	TiDBMultiStatementMode = "tidb_multi_statement_mode"

	// TiDBEvolvePlanTaskMaxTime controls the max time of a single evolution task.
	TiDBEvolvePlanTaskMaxTime = "tidb_evolve_plan_task_max_time"

	// TiDBEvolvePlanTaskStartTime is the start time of evolution task.
	TiDBEvolvePlanTaskStartTime = "tidb_evolve_plan_task_start_time"
	// TiDBEvolvePlanTaskEndTime is the end time of evolution task.
	TiDBEvolvePlanTaskEndTime = "tidb_evolve_plan_task_end_time"

	// TiDBSlowLogThreshold is used to set the slow log threshold in the server.
	TiDBSlowLogThreshold = "tidb_slow_log_threshold"

	// TiDBSlowTxnLogThreshold is used to set the slow transaction log threshold in the server.
	TiDBSlowTxnLogThreshold = "tidb_slow_txn_log_threshold"

	// TiDBRecordPlanInSlowLog is used to log the plan of the slow query.
	TiDBRecordPlanInSlowLog = "tidb_record_plan_in_slow_log"

	// TiDBEnableSlowLog enables TiDB to log slow queries.
	TiDBEnableSlowLog = "tidb_enable_slow_log"

	// TiDBCheckMb4ValueInUTF8 is used to control whether to enable the check wrong utf8 value.
	TiDBCheckMb4ValueInUTF8 = "tidb_check_mb4_value_in_utf8"

	// TiDBFoundInPlanCache indicates whether the last statement was found in plan cache
	TiDBFoundInPlanCache = "last_plan_from_cache"

	// TiDBFoundInBinding indicates whether the last statement was matched with the hints in the binding.
	TiDBFoundInBinding = "last_plan_from_binding"

	// TiDBAllowAutoRandExplicitInsert indicates whether explicit insertion on auto_random column is allowed.
	TiDBAllowAutoRandExplicitInsert = "allow_auto_random_explicit_insert"

	// TiDBTxnReadTS indicates the next transaction should be staleness transaction and provide the startTS
	TiDBTxnReadTS = "tx_read_ts"

	// TiDBReadStaleness indicates the staleness duration for following statement
	TiDBReadStaleness = "tidb_read_staleness"

	// TiDBEnablePaging indicates whether paging is enabled in coprocessor requests.
	TiDBEnablePaging = "tidb_enable_paging"

	// TiDBReadConsistency indicates whether the autocommit read statement goes through TiKV RC.
	TiDBReadConsistency = "tidb_read_consistency"

	// TiDBSysdateIsNow is the name of the `tidb_sysdate_is_now` system variable
	TiDBSysdateIsNow = "tidb_sysdate_is_now"

	// RequireSecureTransport indicates the secure mode for data transport
	RequireSecureTransport = "require_secure_transport"

	// TiFlashFastScan indicates whether use fast scan in tiflash.
	TiFlashFastScan = "tiflash_fastscan"

	// TiDBEnableUnsafeSubstitute indicates whether to enable generate column takes unsafe substitute.
	TiDBEnableUnsafeSubstitute = "tidb_enable_unsafe_substitute"

	// TiDBEnableTiFlashReadForWriteStmt indicates whether to enable TiFlash to read for write statements.
	TiDBEnableTiFlashReadForWriteStmt = "tidb_enable_tiflash_read_for_write_stmt"

	// TiDBUseAlloc indicates whether the last statement used chunk alloc
	TiDBUseAlloc = "last_sql_use_alloc"

	// TiDBExplicitRequestSourceType indicates the source of the request, it's a complement of RequestSourceType.
	// The value maybe "lightning", "br", "dumpling" etc.
	TiDBExplicitRequestSourceType = "tidb_request_source_type"
)

// TiDB system variable names that both in session and global scope.
const (
	// TiDBBuildStatsConcurrency specifies the number of concurrent workers used for analyzing tables or partitions.
	// When multiple tables or partitions are specified in the analyze statement, TiDB will process them concurrently.
	// Additionally, this setting controls the concurrency for building NDV (Number of Distinct Values) for special indexes,
	// such as generated columns composed indexes.
	TiDBBuildStatsConcurrency = "tidb_build_stats_concurrency"

	// TiDBBuildSamplingStatsConcurrency is used to control the concurrency of building stats using sampling.
	// 1. The number of concurrent workers to merge FMSketches and Sample Data from different regions.
	// 2. The number of concurrent workers to build TopN and Histogram concurrently.
	TiDBBuildSamplingStatsConcurrency = "tidb_build_sampling_stats_concurrency"

	// TiDBDistSQLScanConcurrency is used to set the concurrency of a distsql scan task.
	// A distsql scan task can be a table scan or a index scan, which may be distributed to many TiKV nodes.
	// Higher concurrency may reduce latency, but with the cost of higher memory usage and system performance impact.
	// If the query has a LIMIT clause, high concurrency makes the system do much more work than needed.
	TiDBDistSQLScanConcurrency = "tidb_distsql_scan_concurrency"

	// TiDBAnalyzeDistSQLScanConcurrency is the number of concurrent workers to scan regions to collect statistics (FMSketch, Samples).
	// For auto analyze, the value is controlled by tidb_sysproc_scan_concurrency variable.
	TiDBAnalyzeDistSQLScanConcurrency = "tidb_analyze_distsql_scan_concurrency"

	// TiDBOptInSubqToJoinAndAgg is used to enable/disable the optimizer rule of rewriting IN subquery.
	TiDBOptInSubqToJoinAndAgg = "tidb_opt_insubq_to_join_and_agg"

	// TiDBOptPreferRangeScan is used to enable/disable the optimizer to always prefer range scan over table scan, ignoring their costs.
	TiDBOptPreferRangeScan = "tidb_opt_prefer_range_scan"

	// TiDBOptEnableNoDecorrelateInSelect is used to control whether to enable the NO_DECORRELATE hint for subqueries in the select list.
	TiDBOptEnableNoDecorrelateInSelect = "tidb_opt_enable_no_decorrelate_in_select"

	// TiDBOptEnableCorrelationAdjustment is used to indicates if enable correlation adjustment.
	TiDBOptEnableCorrelationAdjustment = "tidb_opt_enable_correlation_adjustment"

	// TiDBOptLimitPushDownThreshold determines if push Limit or TopN down to TiKV forcibly.
	TiDBOptLimitPushDownThreshold = "tidb_opt_limit_push_down_threshold"

	// TiDBOptCorrelationThreshold is a guard to enable row count estimation using column order correlation.
	TiDBOptCorrelationThreshold = "tidb_opt_correlation_threshold"

	// TiDBOptCorrelationExpFactor is an exponential factor to control heuristic approach when tidb_opt_correlation_threshold is not satisfied.
	TiDBOptCorrelationExpFactor = "tidb_opt_correlation_exp_factor"

	// TiDBOptRiskEqSkewRatio controls the amount of skew is applied to equal predicate estimation when a value is not found in TopN/buckets.
	TiDBOptRiskEqSkewRatio = "tidb_opt_risk_eq_skew_ratio"

	// TiDBOptRiskRangeSkewRatio controls the amount of skew that is applied to range predicate estimation when a range falls within a bucket or outside the histogram bucket range.
	TiDBOptRiskRangeSkewRatio = "tidb_opt_risk_range_skew_ratio"

	// TiDBOptRiskScaleNDVSkewRatio controls the NDV estimation risk strategy for scaling NDV estimation.
	TiDBOptRiskScaleNDVSkewRatio = "tidb_opt_scale_ndv_skew_ratio"

	// TiDBOptRiskGroupNDVSkewRatio controls the NDV estimation risk strategy for multi-column operations
	// including GROUP BY, JOIN, and DISTINCT operations.
	// When 0: uses conservative estimate (max of individual column NDVs, production default)
	// When > 0: blends conservative and exponential backoff estimates (0.1=mostly conservative, 1.0=full exponential)
	TiDBOptRiskGroupNDVSkewRatio = "tidb_opt_group_ndv_skew_ratio"

<<<<<<< HEAD
	// TiDBOptAlwaysKeepJoinKey indicates the optimizer to always keep join keys during optimization.
	// Join keys are crucial for join optimization like Join Order and Join Algorithm selection, removing
	// join keys might lead to suboptimal plans in some cases.
	TiDBOptAlwaysKeepJoinKey = "tidb_opt_always_keep_join_key"
=======
	// TiDBOptCartesianJoinOrderThreshold controls whether to allow do Cartesian Join first in Join Reorder.
	// This variable is used as a penalty to trade off the risk and join order quality.
	// When 0: never do Cartesian Join first.
	// When > 0: allow Cartesian Join if cost(cartesian join) * threshold < cost(non cartesian join).
	TiDBOptCartesianJoinOrderThreshold = "tidb_opt_cartesian_join_order_threshold"
>>>>>>> 6eade7b3

	// TiDBOptCPUFactor is the CPU cost of processing one expression for one row.
	TiDBOptCPUFactor = "tidb_opt_cpu_factor"
	// TiDBOptCopCPUFactor is the CPU cost of processing one expression for one row in coprocessor.
	TiDBOptCopCPUFactor = "tidb_opt_copcpu_factor"
	// TiDBOptTiFlashConcurrencyFactor is concurrency number of tiflash computation.
	TiDBOptTiFlashConcurrencyFactor = "tidb_opt_tiflash_concurrency_factor"
	// TiDBOptNetworkFactor is the network cost of transferring 1 byte data.
	TiDBOptNetworkFactor = "tidb_opt_network_factor"
	// TiDBOptScanFactor is the IO cost of scanning 1 byte data on TiKV.
	TiDBOptScanFactor = "tidb_opt_scan_factor"
	// TiDBOptDescScanFactor is the IO cost of scanning 1 byte data on TiKV in desc order.
	TiDBOptDescScanFactor = "tidb_opt_desc_factor"
	// TiDBOptSeekFactor is the IO cost of seeking the start value in a range on TiKV or TiFlash.
	TiDBOptSeekFactor = "tidb_opt_seek_factor"
	// TiDBOptMemoryFactor is the memory cost of storing one tuple.
	TiDBOptMemoryFactor = "tidb_opt_memory_factor"
	// TiDBOptDiskFactor is the IO cost of reading/writing one byte to temporary disk.
	TiDBOptDiskFactor = "tidb_opt_disk_factor"
	// TiDBOptConcurrencyFactor is the CPU cost of additional one goroutine.
	TiDBOptConcurrencyFactor = "tidb_opt_concurrency_factor"

	// The following optimizer cost factors represent a multiplier for each optimizer physical operator.
	// These factors are used to adjust the cost of each operator to influence the optimizer's plan selection.
	TiDBOptIndexScanCostFactor        = "tidb_opt_index_scan_cost_factor"
	TiDBOptIndexReaderCostFactor      = "tidb_opt_index_reader_cost_factor"
	TiDBOptTableReaderCostFactor      = "tidb_opt_table_reader_cost_factor"
	TiDBOptTableFullScanCostFactor    = "tidb_opt_table_full_scan_cost_factor"
	TiDBOptTableRangeScanCostFactor   = "tidb_opt_table_range_scan_cost_factor"
	TiDBOptTableRowIDScanCostFactor   = "tidb_opt_table_rowid_scan_cost_factor"
	TiDBOptTableTiFlashScanCostFactor = "tidb_opt_table_tiflash_scan_cost_factor"
	TiDBOptIndexLookupCostFactor      = "tidb_opt_index_lookup_cost_factor"
	TiDBOptIndexMergeCostFactor       = "tidb_opt_index_merge_cost_factor"
	TiDBOptSortCostFactor             = "tidb_opt_sort_cost_factor"
	TiDBOptTopNCostFactor             = "tidb_opt_topn_cost_factor"
	TiDBOptLimitCostFactor            = "tidb_opt_limit_cost_factor"
	TiDBOptStreamAggCostFactor        = "tidb_opt_stream_agg_cost_factor"
	TiDBOptHashAggCostFactor          = "tidb_opt_hash_agg_cost_factor"
	TiDBOptMergeJoinCostFactor        = "tidb_opt_merge_join_cost_factor"
	TiDBOptHashJoinCostFactor         = "tidb_opt_hash_join_cost_factor"
	TiDBOptIndexJoinCostFactor        = "tidb_opt_index_join_cost_factor"

	// The following selectivity factors represent a multiplier for the selectivity of each predicate.
	// These factors are used to determine the selectivity of predicates in the optimizer's cost model.
	// TiDBOptSelectivityFactor: If one condition can't be calculated,
	// we will assume that the selectivity of this condition is 0.8 by default.
	TiDBOptSelectivityFactor = "tidb_opt_selectivity_factor"

	// TiDBOptForceInlineCTE is used to enable/disable inline CTE
	TiDBOptForceInlineCTE = "tidb_opt_force_inline_cte"

	// TiDBIndexJoinBatchSize is used to set the batch size of an index lookup join.
	// The index lookup join fetches batches of data from outer executor and constructs ranges for inner executor.
	// This value controls how much of data in a batch to do the index join.
	// Large value may reduce the latency but consumes more system resource.
	TiDBIndexJoinBatchSize = "tidb_index_join_batch_size"

	// TiDBIndexLookupSize is used for index lookup executor.
	// The index lookup executor first scan a batch of handles from a index, then use those handles to lookup the table
	// rows, this value controls how much of handles in a batch to do a lookup task.
	// Small value sends more RPCs to TiKV, consume more system resource.
	// Large value may do more work than needed if the query has a limit.
	TiDBIndexLookupSize = "tidb_index_lookup_size"

	// TiDBIndexLookupConcurrency is used for index lookup executor.
	// A lookup task may have 'tidb_index_lookup_size' of handles at maximum, the handles may be distributed
	// in many TiKV nodes, we execute multiple concurrent index lookup tasks concurrently to reduce the time
	// waiting for a task to finish.
	// Set this value higher may reduce the latency but consumes more system resource.
	// tidb_index_lookup_concurrency is deprecated, use tidb_executor_concurrency instead.
	TiDBIndexLookupConcurrency = "tidb_index_lookup_concurrency"

	// TiDBIndexLookupJoinConcurrency is used for index lookup join executor.
	// IndexLookUpJoin starts "tidb_index_lookup_join_concurrency" inner workers
	// to fetch inner rows and join the matched (outer, inner) row pairs.
	// tidb_index_lookup_join_concurrency is deprecated, use tidb_executor_concurrency instead.
	TiDBIndexLookupJoinConcurrency = "tidb_index_lookup_join_concurrency"

	// TiDBIndexSerialScanConcurrency is used for controlling the concurrency of index scan operation
	// when we need to keep the data output order the same as the order of index data.
	TiDBIndexSerialScanConcurrency = "tidb_index_serial_scan_concurrency"

	// TiDBMaxChunkSize is used to control the max chunk size during query execution.
	TiDBMaxChunkSize = "tidb_max_chunk_size"

	// TiDBAllowBatchCop means if we should send batch coprocessor to TiFlash. It can be set to 0, 1 and 2.
	// 0 means never use batch cop, 1 means use batch cop in case of aggregation and join, 2, means to force sending batch cop for any query.
	// The default value is 0
	TiDBAllowBatchCop = "tidb_allow_batch_cop"

	// TiDBShardRowIDBits means all the tables created in the current session will be sharded.
	// The default value is 0
	TiDBShardRowIDBits = "tidb_shard_row_id_bits"

	// TiDBPreSplitRegions means all the tables created in the current session will be pre-splited.
	// The default value is 0
	TiDBPreSplitRegions = "tidb_pre_split_regions"

	// TiDBAllowMPPExecution means if we should use mpp way to execute query or not.
	// Default value is `true`, means to be determined by the optimizer.
	// Value set to `false` means never use mpp.
	TiDBAllowMPPExecution = "tidb_allow_mpp"

	// TiDBAllowTiFlashCop means we only use MPP mode to query data.
	// Default value is `true`, means to be determined by the optimizer.
	// Value set to `false` means we may fall back to TiFlash cop plan if possible.
	TiDBAllowTiFlashCop = "tidb_allow_tiflash_cop"

	// TiDBHashExchangeWithNewCollation means if hash exchange is supported when new collation is on.
	// Default value is `true`, means support hash exchange when new collation is on.
	// Value set to `false` means not support hash exchange when new collation is on.
	TiDBHashExchangeWithNewCollation = "tidb_hash_exchange_with_new_collation"

	// TiDBEnforceMPPExecution means if we should enforce mpp way to execute query or not.
	// Default value is `false`, means to be determined by variable `tidb_allow_mpp`.
	// Value set to `true` means enforce use mpp.
	// Note if you want to set `tidb_enforce_mpp` to `true`, you must set `tidb_allow_mpp` to `true` first.
	TiDBEnforceMPPExecution = "tidb_enforce_mpp"

	// TiDBMaxTiFlashThreads is the maximum number of threads to execute the request which is pushed down to tiflash.
	// Default value is -1, means it will not be pushed down to tiflash.
	// If the value is bigger than -1, it will be pushed down to tiflash and used to create db context in tiflash.
	TiDBMaxTiFlashThreads = "tidb_max_tiflash_threads"

	// TiDBMaxBytesBeforeTiFlashExternalJoin is the maximum bytes used by a TiFlash join before spill to disk
	TiDBMaxBytesBeforeTiFlashExternalJoin = "tidb_max_bytes_before_tiflash_external_join"

	// TiDBMaxBytesBeforeTiFlashExternalGroupBy is the maximum bytes used by a TiFlash hash aggregation before spill to disk
	TiDBMaxBytesBeforeTiFlashExternalGroupBy = "tidb_max_bytes_before_tiflash_external_group_by"

	// TiDBMaxBytesBeforeTiFlashExternalSort is the maximum bytes used by a TiFlash sort/TopN before spill to disk
	TiDBMaxBytesBeforeTiFlashExternalSort = "tidb_max_bytes_before_tiflash_external_sort"

	// TiFlashMemQuotaQueryPerNode is the maximum bytes used by a TiFlash Query on each TiFlash node
	TiFlashMemQuotaQueryPerNode = "tiflash_mem_quota_query_per_node"

	// TiFlashQuerySpillRatio is the threshold that TiFlash will trigger auto spill when the memory usage is above this percentage
	TiFlashQuerySpillRatio = "tiflash_query_spill_ratio"

	// TiFlashHashJoinVersion indicates whether to use hash join implementation v2 in TiFlash.
	TiFlashHashJoinVersion = "tiflash_hash_join_version"

	// TiDBMPPStoreFailTTL is the unavailable time when a store is detected failed. During that time, tidb will not send any task to
	// TiFlash even though the failed TiFlash node has been recovered.
	TiDBMPPStoreFailTTL = "tidb_mpp_store_fail_ttl"

	// TiDBInitChunkSize is used to control the init chunk size during query execution.
	TiDBInitChunkSize = "tidb_init_chunk_size"

	// TiDBMinPagingSize is used to control the min paging size in the coprocessor paging protocol.
	TiDBMinPagingSize = "tidb_min_paging_size"

	// TiDBMaxPagingSize is used to control the max paging size in the coprocessor paging protocol.
	TiDBMaxPagingSize = "tidb_max_paging_size"

	// TiDBEnableCascadesPlanner is used to control whether to enable the cascades planner.
	TiDBEnableCascadesPlanner = "tidb_enable_cascades_planner"

	// TiDBSkipUTF8Check skips the UTF8 validate process, validate UTF8 has performance cost, if we can make sure
	// the input string values are valid, we can skip the check.
	TiDBSkipUTF8Check = "tidb_skip_utf8_check"

	// TiDBSkipASCIICheck skips the ASCII validate process
	// old tidb may already have fields with invalid ASCII bytes
	// disable ASCII validate can guarantee a safe replication
	TiDBSkipASCIICheck = "tidb_skip_ascii_check"

	// TiDBHashJoinConcurrency is used for hash join executor.
	// The hash join outer executor starts multiple concurrent join workers to probe the hash table.
	// tidb_hash_join_concurrency is deprecated, use tidb_executor_concurrency instead.
	TiDBHashJoinConcurrency = "tidb_hash_join_concurrency"

	// TiDBProjectionConcurrency is used for projection operator.
	// This variable controls the worker number of projection operator.
	// tidb_projection_concurrency is deprecated, use tidb_executor_concurrency instead.
	TiDBProjectionConcurrency = "tidb_projection_concurrency"

	// TiDBHashAggPartialConcurrency is used for hash agg executor.
	// The hash agg executor starts multiple concurrent partial workers to do partial aggregate works.
	// tidb_hashagg_partial_concurrency is deprecated, use tidb_executor_concurrency instead.
	TiDBHashAggPartialConcurrency = "tidb_hashagg_partial_concurrency"

	// TiDBHashAggFinalConcurrency is used for hash agg executor.
	// The hash agg executor starts multiple concurrent final workers to do final aggregate works.
	// tidb_hashagg_final_concurrency is deprecated, use tidb_executor_concurrency instead.
	TiDBHashAggFinalConcurrency = "tidb_hashagg_final_concurrency"

	// TiDBWindowConcurrency is used for window parallel executor.
	// tidb_window_concurrency is deprecated, use tidb_executor_concurrency instead.
	TiDBWindowConcurrency = "tidb_window_concurrency"

	// TiDBMergeJoinConcurrency is used for merge join parallel executor
	TiDBMergeJoinConcurrency = "tidb_merge_join_concurrency"

	// TiDBStreamAggConcurrency is used for stream aggregation parallel executor.
	// tidb_stream_agg_concurrency is deprecated, use tidb_executor_concurrency instead.
	TiDBStreamAggConcurrency = "tidb_streamagg_concurrency"

	// TiDBIndexMergeIntersectionConcurrency is used for parallel worker of index merge intersection.
	TiDBIndexMergeIntersectionConcurrency = "tidb_index_merge_intersection_concurrency"

	// TiDBEnableParallelApply is used for parallel apply.
	TiDBEnableParallelApply = "tidb_enable_parallel_apply"

	// TiDBBackoffLockFast is used for tikv backoff base time in milliseconds.
	TiDBBackoffLockFast = "tidb_backoff_lock_fast"

	// TiDBBackOffWeight is used to control the max back off time in TiDB.
	// The default maximum back off time is a small value.
	// BackOffWeight could multiply it to let the user adjust the maximum time for retrying.
	// Only positive integers can be accepted, which means that the maximum back off time can only grow.
	TiDBBackOffWeight = "tidb_backoff_weight"

	// TiDBDDLReorgWorkerCount defines the count of ddl reorg workers.
	TiDBDDLReorgWorkerCount = "tidb_ddl_reorg_worker_cnt"

	// TiDBDDLFlashbackConcurrency defines the count of ddl flashback workers.
	TiDBDDLFlashbackConcurrency = "tidb_ddl_flashback_concurrency"

	// TiDBDDLReorgBatchSize defines the transaction batch size of ddl reorg workers.
	TiDBDDLReorgBatchSize = "tidb_ddl_reorg_batch_size"

	// TiDBDDLErrorCountLimit defines the count of ddl error limit.
	TiDBDDLErrorCountLimit = "tidb_ddl_error_count_limit"

	// TiDBDDLReorgPriority defines the operations' priority of adding indices.
	// It can be: PRIORITY_LOW, PRIORITY_NORMAL, PRIORITY_HIGH
	TiDBDDLReorgPriority = "tidb_ddl_reorg_priority"

	// TiDBDDLReorgMaxWriteSpeed defines the max write limitation for the lightning local backend
	TiDBDDLReorgMaxWriteSpeed = "tidb_ddl_reorg_max_write_speed"

	// TiDBEnableAutoIncrementInGenerated disables the mysql compatibility check on using auto-incremented columns in
	// expression indexes and generated columns described here https://dev.mysql.com/doc/refman/5.7/en/create-table-generated-columns.html for details.
	TiDBEnableAutoIncrementInGenerated = "tidb_enable_auto_increment_in_generated"

	// TiDBEnablePointGetCache is used to control whether to enable the point get cache for special scenario.
	TiDBEnablePointGetCache = "tidb_enable_point_get_cache"

	// TiDBPlacementMode is used to control the mode for placement
	TiDBPlacementMode = "tidb_placement_mode"

	// TiDBMaxDeltaSchemaCount defines the max length of deltaSchemaInfos.
	// deltaSchemaInfos is a queue that maintains the history of schema changes.
	TiDBMaxDeltaSchemaCount = "tidb_max_delta_schema_count"

	// TiDBScatterRegion will scatter the regions for DDLs when it is "table" or "global", "" indicates not trigger scatter.
	TiDBScatterRegion = "tidb_scatter_region"

	// TiDBWaitSplitRegionFinish defines the split region behaviour is sync or async.
	TiDBWaitSplitRegionFinish = "tidb_wait_split_region_finish"

	// TiDBWaitSplitRegionTimeout uses to set the split and scatter region back off time.
	TiDBWaitSplitRegionTimeout = "tidb_wait_split_region_timeout"

	// TiDBForcePriority defines the operations' priority of all statements.
	// It can be "NO_PRIORITY", "LOW_PRIORITY", "HIGH_PRIORITY", "DELAYED"
	TiDBForcePriority = "tidb_force_priority"

	// TiDBConstraintCheckInPlace indicates to check the constraint when the SQL executing.
	// It could hurt the performance of bulking insert when it is ON.
	TiDBConstraintCheckInPlace = "tidb_constraint_check_in_place"

	// TiDBEnableWindowFunction is used to control whether to enable the window function.
	TiDBEnableWindowFunction = "tidb_enable_window_function"

	// TiDBEnablePipelinedWindowFunction is used to control whether to use pipelined window function, it only works when tidb_enable_window_function = true.
	TiDBEnablePipelinedWindowFunction = "tidb_enable_pipelined_window_function"

	// TiDBEnableStrictDoubleTypeCheck is used to control table field double type syntax check.
	TiDBEnableStrictDoubleTypeCheck = "tidb_enable_strict_double_type_check"

	// TiDBOptProjectionPushDown is used to control whether to pushdown projection to coprocessor.
	TiDBOptProjectionPushDown = "tidb_opt_projection_push_down"

	// TiDBEnableVectorizedExpression is used to control whether to enable the vectorized expression evaluation.
	TiDBEnableVectorizedExpression = "tidb_enable_vectorized_expression"

	// TiDBOptJoinReorderThreshold defines the threshold less than which
	// we'll choose a rather time-consuming algorithm to calculate the join order.
	TiDBOptJoinReorderThreshold = "tidb_opt_join_reorder_threshold"

	// TiDBSlowQueryFile indicates which slow query log file for SLOW_QUERY table to parse.
	TiDBSlowQueryFile = "tidb_slow_query_file"

	// TiDBEnableFastAnalyze indicates to use fast analyze.
	// Deprecated: This variable is deprecated, please do not use this variable.
	TiDBEnableFastAnalyze = "tidb_enable_fast_analyze"

	// TiDBExpensiveQueryTimeThreshold indicates the time threshold of expensive query.
	TiDBExpensiveQueryTimeThreshold = "tidb_expensive_query_time_threshold"

	// TiDBExpensiveTxnTimeThreshold indicates the time threshold of expensive transaction.
	TiDBExpensiveTxnTimeThreshold = "tidb_expensive_txn_time_threshold"

	// TiDBEnableIndexMerge indicates to generate IndexMergePath.
	TiDBEnableIndexMerge = "tidb_enable_index_merge"

	// TiDBEnableNoopFuncs set true will enable using fake funcs(like get_lock release_lock)
	TiDBEnableNoopFuncs = "tidb_enable_noop_functions"

	// TiDBEnableStmtSummary indicates whether the statement summary is enabled.
	TiDBEnableStmtSummary = "tidb_enable_stmt_summary"

	// TiDBStmtSummaryInternalQuery indicates whether the statement summary contain internal query.
	TiDBStmtSummaryInternalQuery = "tidb_stmt_summary_internal_query"

	// TiDBStmtSummaryRefreshInterval indicates the refresh interval in seconds for each statement summary.
	TiDBStmtSummaryRefreshInterval = "tidb_stmt_summary_refresh_interval"

	// TiDBStmtSummaryHistorySize indicates the history size of each statement summary.
	TiDBStmtSummaryHistorySize = "tidb_stmt_summary_history_size"

	// TiDBStmtSummaryMaxStmtCount indicates the max number of statements kept in memory.
	TiDBStmtSummaryMaxStmtCount = "tidb_stmt_summary_max_stmt_count"

	// TiDBStmtSummaryMaxSQLLength indicates the max length of displayed normalized sql and sample sql.
	TiDBStmtSummaryMaxSQLLength = "tidb_stmt_summary_max_sql_length"

	// TiDBIgnoreInlistPlanDigest enables TiDB to generate the same plan digest with SQL using different in-list arguments.
	TiDBIgnoreInlistPlanDigest = "tidb_ignore_inlist_plan_digest"

	// TiDBCapturePlanBaseline indicates whether the capture of plan baselines is enabled.
	TiDBCapturePlanBaseline = "tidb_capture_plan_baselines"

	// TiDBUsePlanBaselines indicates whether the use of plan baselines is enabled.
	TiDBUsePlanBaselines = "tidb_use_plan_baselines"

	// TiDBEvolvePlanBaselines indicates whether the evolution of plan baselines is enabled.
	TiDBEvolvePlanBaselines = "tidb_evolve_plan_baselines"

	// TiDBOptEnableFuzzyBinding indicates whether to enable the universal binding.
	TiDBOptEnableFuzzyBinding = "tidb_opt_enable_fuzzy_binding"

	// TiDBEnableExtendedStats indicates whether the extended statistics feature is enabled.
	TiDBEnableExtendedStats = "tidb_enable_extended_stats"

	// TiDBIsolationReadEngines indicates the tidb only read from the stores whose engine type is involved in IsolationReadEngines.
	// Now, only support TiKV and TiFlash.
	TiDBIsolationReadEngines = "tidb_isolation_read_engines"

	// TiDBStoreLimit indicates the limit of sending request to a store, 0 means without limit.
	TiDBStoreLimit = "tidb_store_limit"

	// TiDBMetricSchemaStep indicates the step when query metric schema.
	TiDBMetricSchemaStep = "tidb_metric_query_step"

	// TiDBCDCWriteSource indicates the following data is written by TiCDC if it is not 0.
	TiDBCDCWriteSource = "tidb_cdc_write_source"

	// TiDBMetricSchemaRangeDuration indicates the range duration when query metric schema.
	TiDBMetricSchemaRangeDuration = "tidb_metric_query_range_duration"

	// TiDBEnableCollectExecutionInfo indicates that whether execution info is collected.
	TiDBEnableCollectExecutionInfo = "tidb_enable_collect_execution_info"

	// TiDBExecutorConcurrency is used for controlling the concurrency of all types of executors.
	TiDBExecutorConcurrency = "tidb_executor_concurrency"

	// TiDBEnableClusteredIndex indicates if clustered index feature is enabled.
	TiDBEnableClusteredIndex = "tidb_enable_clustered_index"

	// TiDBEnableGlobalIndex means if we could create an global index on a partition table or not.
	// Deprecated, will always be ON
	TiDBEnableGlobalIndex = "tidb_enable_global_index"

	// TiDBPartitionPruneMode indicates the partition prune mode used.
	TiDBPartitionPruneMode = "tidb_partition_prune_mode"

	// TiDBRedactLog indicates that whether redact log.
	TiDBRedactLog = "tidb_redact_log"

	// TiDBRestrictedReadOnly is meant for the cloud admin to toggle the cluster read only
	TiDBRestrictedReadOnly = "tidb_restricted_read_only"

	// TiDBSuperReadOnly is tidb's variant of mysql's super_read_only, which has some differences from mysql's super_read_only.
	TiDBSuperReadOnly = "tidb_super_read_only"

	// TiDBShardAllocateStep indicates the max size of continuous rowid shard in one transaction.
	TiDBShardAllocateStep = "tidb_shard_allocate_step"
	// TiDBEnableTelemetry indicates that whether usage data report to PingCAP is enabled.
	// Deprecated: it is 'off' always since Telemetry has been removed from TiDB.
	TiDBEnableTelemetry = "tidb_enable_telemetry"

	// TiDBMemoryUsageAlarmRatio indicates the alarm threshold when memory usage of the tidb-server exceeds.
	TiDBMemoryUsageAlarmRatio = "tidb_memory_usage_alarm_ratio"

	// TiDBMemoryUsageAlarmKeepRecordNum indicates the number of saved alarm files.
	TiDBMemoryUsageAlarmKeepRecordNum = "tidb_memory_usage_alarm_keep_record_num"

	// TiDBEnableRateLimitAction indicates whether enabled ratelimit action
	TiDBEnableRateLimitAction = "tidb_enable_rate_limit_action"

	// TiDBEnableAsyncCommit indicates whether to enable the async commit feature.
	TiDBEnableAsyncCommit = "tidb_enable_async_commit"

	// TiDBEnable1PC indicates whether to enable the one-phase commit feature.
	TiDBEnable1PC = "tidb_enable_1pc"

	// TiDBGuaranteeLinearizability indicates whether to guarantee linearizability.
	TiDBGuaranteeLinearizability = "tidb_guarantee_linearizability"

	// TiDBAnalyzeVersion indicates how tidb collects the analyzed statistics and how use to it.
	TiDBAnalyzeVersion = "tidb_analyze_version"

	// TiDBAutoAnalyzePartitionBatchSize indicates the batch size for partition tables for auto analyze in dynamic mode
	// Deprecated: This variable is deprecated, please do not use this variable.
	TiDBAutoAnalyzePartitionBatchSize = "tidb_auto_analyze_partition_batch_size"

	// TiDBEnableIndexMergeJoin indicates whether to enable index merge join.
	TiDBEnableIndexMergeJoin = "tidb_enable_index_merge_join"

	// TiDBTrackAggregateMemoryUsage indicates whether track the memory usage of aggregate function.
	TiDBTrackAggregateMemoryUsage = "tidb_track_aggregate_memory_usage"

	// TiDBEnableExchangePartition indicates whether to enable exchange partition.
	TiDBEnableExchangePartition = "tidb_enable_exchange_partition"

	// TiDBAllowFallbackToTiKV indicates the engine types whose unavailability triggers fallback to TiKV.
	// Now we only support TiFlash.
	TiDBAllowFallbackToTiKV = "tidb_allow_fallback_to_tikv"

	// TiDBEnableTopSQL indicates whether the top SQL is enabled.
	TiDBEnableTopSQL = "tidb_enable_top_sql"

	// TiDBSourceID indicates the source ID of the TiDB server.
	TiDBSourceID = "tidb_source_id"

	// TiDBTopSQLMaxTimeSeriesCount indicates the max number of statements been collected in each time series.
	TiDBTopSQLMaxTimeSeriesCount = "tidb_top_sql_max_time_series_count"

	// TiDBTopSQLMaxMetaCount indicates the max capacity of the collect meta per second.
	TiDBTopSQLMaxMetaCount = "tidb_top_sql_max_meta_count"

	// TiDBEnableLocalTxn indicates whether to enable Local Txn.
	TiDBEnableLocalTxn = "tidb_enable_local_txn"

	// TiDBEnableMDL indicates whether to enable MDL.
	TiDBEnableMDL = "tidb_enable_metadata_lock"

	// TiDBTSOClientBatchMaxWaitTime indicates the max value of the TSO Batch Wait interval time of PD client.
	TiDBTSOClientBatchMaxWaitTime = "tidb_tso_client_batch_max_wait_time"

	// TiDBTxnCommitBatchSize is used to control the batch size of transaction commit related requests sent by TiDB to TiKV.
	// If a single transaction has a large amount of writes, you can increase the batch size to improve the batch effect,
	// setting too large will exceed TiKV's raft-entry-max-size limit and cause commit failure.
	TiDBTxnCommitBatchSize = "tidb_txn_commit_batch_size"

	// TiDBEnableTSOFollowerProxy indicates whether to enable the TSO Follower Proxy feature of PD client.
	TiDBEnableTSOFollowerProxy = "tidb_enable_tso_follower_proxy"

	// PDEnableFollowerHandleRegion indicates whether to enable the PD Follower handle region API.
	// TODO: deprecated this variable to use a format like `tidb_enable_pd_follower_handle_region`.
	PDEnableFollowerHandleRegion = "pd_enable_follower_handle_region"

	// TiDBEnableBatchQueryRegion indicates whether to enable the batch query region feature.
	TiDBEnableBatchQueryRegion = "tidb_enable_batch_query_region"

	// TiDBEnableOrderedResultMode indicates if stabilize query results.
	TiDBEnableOrderedResultMode = "tidb_enable_ordered_result_mode"

	// TiDBRemoveOrderbyInSubquery indicates whether to remove ORDER BY in subquery.
	TiDBRemoveOrderbyInSubquery = "tidb_remove_orderby_in_subquery"

	// TiDBEnablePseudoForOutdatedStats indicates whether use pseudo for outdated stats
	TiDBEnablePseudoForOutdatedStats = "tidb_enable_pseudo_for_outdated_stats"

	// TiDBRegardNULLAsPoint indicates whether regard NULL as point when optimizing
	TiDBRegardNULLAsPoint = "tidb_regard_null_as_point"

	// TiDBTmpTableMaxSize indicates the max memory size of temporary tables.
	TiDBTmpTableMaxSize = "tidb_tmp_table_max_size"

	// TiDBEnableLegacyInstanceScope indicates if instance scope can be set with SET SESSION.
	TiDBEnableLegacyInstanceScope = "tidb_enable_legacy_instance_scope"

	// TiDBTableCacheLease indicates the read lock lease of a cached table.
	TiDBTableCacheLease = "tidb_table_cache_lease"

	// TiDBStatsLoadSyncWait indicates the time sql execution will sync-wait for stats load.
	TiDBStatsLoadSyncWait = "tidb_stats_load_sync_wait"

	// TiDBEnableMutationChecker indicates whether to check data consistency for mutations
	TiDBEnableMutationChecker = "tidb_enable_mutation_checker"
	// TiDBTxnAssertionLevel indicates how strict the assertion will be, which helps to detect and preventing data &
	// index inconsistency problems.
	TiDBTxnAssertionLevel = "tidb_txn_assertion_level"

	// TiDBIgnorePreparedCacheCloseStmt indicates whether to ignore close-stmt commands for prepared statements.
	TiDBIgnorePreparedCacheCloseStmt = "tidb_ignore_prepared_cache_close_stmt"

	// TiDBEnableNewCostInterface is a internal switch to indicates whether to use the new cost calculation interface.
	TiDBEnableNewCostInterface = "tidb_enable_new_cost_interface"

	// TiDBCostModelVersion is a internal switch to indicates the cost model version.
	TiDBCostModelVersion = "tidb_cost_model_version"

	// TiDBIndexJoinDoubleReadPenaltyCostRate indicates whether to add some penalty cost to IndexJoin and how much of it.
	// IndexJoin can cause plenty of extra double read tasks, which consume lots of resources and take a long time.
	// Since the number of double read tasks is hard to estimated accurately, we leave this variable to let us can adjust this
	// part of cost manually.
	TiDBIndexJoinDoubleReadPenaltyCostRate = "tidb_index_join_double_read_penalty_cost_rate"

	// TiDBBatchPendingTiFlashCount indicates the maximum count of non-available TiFlash tables.
	TiDBBatchPendingTiFlashCount = "tidb_batch_pending_tiflash_count"

	// TiDBQueryLogMaxLen is used to set the max length of the query in the log.
	TiDBQueryLogMaxLen = "tidb_query_log_max_len"

	// TiDBEnableNoopVariables is used to indicate if noops appear in SHOW [GLOBAL] VARIABLES
	TiDBEnableNoopVariables = "tidb_enable_noop_variables"

	// TiDBNonTransactionalIgnoreError is used to ignore error in non-transactional DMLs.
	// When set to false, a non-transactional DML returns when it meets the first error.
	// When set to true, a non-transactional DML finishes all batches even if errors are met in some batches.
	TiDBNonTransactionalIgnoreError = "tidb_nontransactional_ignore_error"

	// Fine grained shuffle is disabled when TiFlashFineGrainedShuffleStreamCount is zero.
	TiFlashFineGrainedShuffleStreamCount = "tiflash_fine_grained_shuffle_stream_count"
	TiFlashFineGrainedShuffleBatchSize   = "tiflash_fine_grained_shuffle_batch_size"

	// TiDBSimplifiedMetrics controls whether to unregister some unused metrics.
	TiDBSimplifiedMetrics = "tidb_simplified_metrics"

	// TiDBMemoryDebugModeMinHeapInUse is used to set tidb memory debug mode trigger threshold.
	// When set to 0, the function is disabled.
	// When set to a negative integer, use memory debug mode to detect the issue of frequent allocation and release of memory.
	// We do not actively trigger gc, and check whether the `tracker memory * (1+bias ratio) > heap in use` each 5s.
	// When set to a positive integer, use memory debug mode to detect the issue of memory tracking inaccurate.
	// We trigger runtime.GC() each 5s, and check whether the `tracker memory * (1+bias ratio) > heap in use`.
	TiDBMemoryDebugModeMinHeapInUse = "tidb_memory_debug_mode_min_heap_inuse"
	// TiDBMemoryDebugModeAlarmRatio is used set tidb memory debug mode bias ratio. Treat memory bias less than this ratio as noise.
	TiDBMemoryDebugModeAlarmRatio = "tidb_memory_debug_mode_alarm_ratio"

	// TiDBEnableAnalyzeSnapshot indicates whether to read data on snapshot when collecting statistics.
	// When set to false, ANALYZE reads the latest data.
	// When set to true, ANALYZE reads data on the snapshot at the beginning of ANALYZE.
	TiDBEnableAnalyzeSnapshot = "tidb_enable_analyze_snapshot"

	// TiDBDefaultStrMatchSelectivity controls some special cardinality estimation strategy for string match functions (like and regexp).
	// When set to 0, Selectivity() will try to evaluate those functions with TopN and NULL in the stats to estimate,
	// and the default selectivity and the selectivity for the histogram part will be 0.1.
	// When set to (0, 1], Selectivity() will use the value of this variable as the default selectivity of those
	// functions instead of the selectionFactor (0.8).
	TiDBDefaultStrMatchSelectivity = "tidb_default_string_match_selectivity"

	// TiDBEnablePrepPlanCache indicates whether to enable prepared plan cache
	TiDBEnablePrepPlanCache = "tidb_enable_prepared_plan_cache"
	// TiDBPrepPlanCacheSize indicates the number of cached statements.
	// This variable is deprecated, use tidb_session_plan_cache_size instead.
	TiDBPrepPlanCacheSize = "tidb_prepared_plan_cache_size"
	// TiDBEnablePrepPlanCacheMemoryMonitor indicates whether to enable prepared plan cache monitor
	TiDBEnablePrepPlanCacheMemoryMonitor = "tidb_enable_prepared_plan_cache_memory_monitor"

	// TiDBEnableNonPreparedPlanCache indicates whether to enable non-prepared plan cache.
	TiDBEnableNonPreparedPlanCache = "tidb_enable_non_prepared_plan_cache"
	// TiDBEnableNonPreparedPlanCacheForDML indicates whether to enable non-prepared plan cache for DML statements.
	TiDBEnableNonPreparedPlanCacheForDML = "tidb_enable_non_prepared_plan_cache_for_dml"
	// TiDBNonPreparedPlanCacheSize controls the size of non-prepared plan cache.
	// This variable is deprecated, use tidb_session_plan_cache_size instead.
	TiDBNonPreparedPlanCacheSize = "tidb_non_prepared_plan_cache_size"
	// TiDBPlanCacheMaxPlanSize controls the maximum size of a plan that can be cached.
	TiDBPlanCacheMaxPlanSize = "tidb_plan_cache_max_plan_size"
	// TiDBPlanCacheInvalidationOnFreshStats controls if plan cache will be invalidated automatically when
	// related stats are analyzed after the plan cache is generated.
	TiDBPlanCacheInvalidationOnFreshStats = "tidb_plan_cache_invalidation_on_fresh_stats"
	// TiDBSessionPlanCacheSize controls the size of session plan cache.
	TiDBSessionPlanCacheSize = "tidb_session_plan_cache_size"

	// TiDBEnableInstancePlanCache indicates whether to enable instance plan cache.
	// If this variable is false, session-level plan cache will be used.
	TiDBEnableInstancePlanCache = "tidb_enable_instance_plan_cache"
	// TiDBInstancePlanCacheReservedPercentage indicates the percentage memory to evict.
	TiDBInstancePlanCacheReservedPercentage = "tidb_instance_plan_cache_reserved_percentage"
	// TiDBInstancePlanCacheMaxMemSize indicates the maximum memory size of instance plan cache.
	TiDBInstancePlanCacheMaxMemSize = "tidb_instance_plan_cache_max_size"

	// TiDBConstraintCheckInPlacePessimistic controls whether to skip certain kinds of pessimistic locks.
	TiDBConstraintCheckInPlacePessimistic = "tidb_constraint_check_in_place_pessimistic"

	// TiDBEnableForeignKey indicates whether to enable foreign key feature.
	// TODO(crazycs520): remove this after foreign key GA.
	TiDBEnableForeignKey = "tidb_enable_foreign_key"

	// TiDBOptRangeMaxSize is the max memory limit for ranges. When the optimizer estimates that the memory usage of complete
	// ranges would exceed the limit, it chooses less accurate ranges such as full range. 0 indicates that there is no memory
	// limit for ranges.
	TiDBOptRangeMaxSize = "tidb_opt_range_max_size"

	// TiDBOptAdvancedJoinHint indicates whether the join method hint is compatible with join order hint.
	TiDBOptAdvancedJoinHint = "tidb_opt_advanced_join_hint"
	// TiDBOptUseInvisibleIndexes indicates whether to use invisible indexes.
	TiDBOptUseInvisibleIndexes = "tidb_opt_use_invisible_indexes"
	// TiDBAnalyzePartitionConcurrency is the number of concurrent workers to save statistics to the system tables.
	TiDBAnalyzePartitionConcurrency = "tidb_analyze_partition_concurrency"
	// TiDBMergePartitionStatsConcurrency indicates the concurrency when merge partition stats into global stats
	TiDBMergePartitionStatsConcurrency = "tidb_merge_partition_stats_concurrency"
	// TiDBEnableAsyncMergeGlobalStats indicates whether to enable async merge global stats
	TiDBEnableAsyncMergeGlobalStats = "tidb_enable_async_merge_global_stats"
	// TiDBOptPrefixIndexSingleScan indicates whether to do some optimizations to avoid double scan for prefix index.
	// When set to true, `col is (not) null`(`col` is index prefix column) is regarded as index filter rather than table filter.
	TiDBOptPrefixIndexSingleScan = "tidb_opt_prefix_index_single_scan"

	// TiDBEnableExternalTSRead indicates whether to enable read through an external ts
	TiDBEnableExternalTSRead = "tidb_enable_external_ts_read"

	// TiDBEnablePlanReplayerCapture indicates whether to enable plan replayer capture
	TiDBEnablePlanReplayerCapture = "tidb_enable_plan_replayer_capture"

	// TiDBEnablePlanReplayerContinuousCapture indicates whether to enable continuous capture
	TiDBEnablePlanReplayerContinuousCapture = "tidb_enable_plan_replayer_continuous_capture"
	// TiDBEnableReusechunk indicates whether to enable chunk alloc
	TiDBEnableReusechunk = "tidb_enable_reuse_chunk"

	// TiDBStoreBatchSize indicates the batch size of coprocessor in the same store.
	TiDBStoreBatchSize = "tidb_store_batch_size"

	// MppExchangeCompressionMode indicates the data compression method in mpp exchange operator
	MppExchangeCompressionMode = "mpp_exchange_compression_mode"

	// MppVersion indicates the mpp-version used to build mpp plan
	MppVersion = "mpp_version"

	// TiDBPessimisticTransactionFairLocking controls whether fair locking for pessimistic transaction
	// is enabled.
	TiDBPessimisticTransactionFairLocking = "tidb_pessimistic_txn_fair_locking"

	// TiDBEnablePlanCacheForParamLimit controls whether prepare statement with parameterized limit can be cached
	TiDBEnablePlanCacheForParamLimit = "tidb_enable_plan_cache_for_param_limit"

	// TiDBEnableINLJoinInnerMultiPattern indicates whether enable multi pattern for inner side of inl join
	TiDBEnableINLJoinInnerMultiPattern = "tidb_enable_inl_join_inner_multi_pattern"

	// TiFlashComputeDispatchPolicy indicates how to dispatch task to tiflash_compute nodes.
	TiFlashComputeDispatchPolicy = "tiflash_compute_dispatch_policy"

	// TiDBEnablePlanCacheForSubquery controls whether prepare statement with subquery can be cached
	TiDBEnablePlanCacheForSubquery = "tidb_enable_plan_cache_for_subquery"

	// TiDBOptEnableLateMaterialization indicates whether to enable late materialization
	TiDBOptEnableLateMaterialization = "tidb_opt_enable_late_materialization"
	// TiDBLoadBasedReplicaReadThreshold is the wait duration threshold to enable replica read automatically.
	TiDBLoadBasedReplicaReadThreshold = "tidb_load_based_replica_read_threshold"

	// TiDBOptOrderingIdxSelThresh is the threshold for optimizer to consider the ordering index.
	TiDBOptOrderingIdxSelThresh = "tidb_opt_ordering_index_selectivity_threshold"

	// TiDBOptOrderingIdxSelRatio is the ratio the optimizer will assume applies when non indexed filtering rows are found
	// via the ordering index.
	TiDBOptOrderingIdxSelRatio = "tidb_opt_ordering_index_selectivity_ratio"

	// TiDBOptEnableMPPSharedCTEExecution indicates whether the optimizer try to build shared CTE scan during MPP execution.
	TiDBOptEnableMPPSharedCTEExecution = "tidb_opt_enable_mpp_shared_cte_execution"
	// TiDBOptFixControl makes the user able to control some details of the optimizer behavior.
	TiDBOptFixControl = "tidb_opt_fix_control"

	// TiFlashReplicaRead is used to set the policy of TiFlash replica read when the query needs the TiFlash engine.
	TiFlashReplicaRead = "tiflash_replica_read"

	// TiDBLockUnchangedKeys indicates whether to lock duplicate keys in INSERT IGNORE and REPLACE statements,
	// or unchanged unique keys in UPDATE statements, see PR #42210 and #42713
	TiDBLockUnchangedKeys = "tidb_lock_unchanged_keys"

	// TiDBFastCheckTable enables fast check table.
	TiDBFastCheckTable = "tidb_enable_fast_table_check"

	// TiDBAnalyzeSkipColumnTypes indicates the column types whose statistics would not be collected when executing the ANALYZE command.
	TiDBAnalyzeSkipColumnTypes = "tidb_analyze_skip_column_types"

	// TiDBEnableCheckConstraint indicates whether to enable check constraint feature.
	TiDBEnableCheckConstraint = "tidb_enable_check_constraint"

	// TiDBOptEnableHashJoin indicates whether to enable hash join.
	TiDBOptEnableHashJoin = "tidb_opt_enable_hash_join"

	// TiDBHashJoinVersion indicates whether to use hash join implementation v2.
	TiDBHashJoinVersion = "tidb_hash_join_version"

	// TiDBOptIndexJoinBuild indicates which way to build index join.
	TiDBOptIndexJoinBuild = "tidb_opt_index_join_build_v2"

	// TiDBOptObjective indicates whether the optimizer should be more stable, predictable or more aggressive.
	// Please see comments of SessionVars.OptObjective for details.
	TiDBOptObjective = "tidb_opt_objective"

	// TiDBEnableParallelHashaggSpill is the name of the `tidb_enable_parallel_hashagg_spill` system variable
	TiDBEnableParallelHashaggSpill = "tidb_enable_parallel_hashagg_spill"

	// TiDBTxnEntrySizeLimit indicates the max size of a entry in membuf.
	TiDBTxnEntrySizeLimit = "tidb_txn_entry_size_limit"

	// TiDBSchemaCacheSize indicates the size of infoschema meta data which are cached in V2 implementation.
	TiDBSchemaCacheSize = "tidb_schema_cache_size"

	// DivPrecisionIncrement indicates the number of digits by which to increase the scale of the result of
	// division operations performed with the / operator.
	DivPrecisionIncrement = "div_precision_increment"

	// TiDBEnableSharedLockPromotion indicates whether the `select for share` statement would be executed
	// as `select for update` statements which do acquire pessimistic locks.
	TiDBEnableSharedLockPromotion = "tidb_enable_shared_lock_promotion"

	// TiDBAccelerateUserCreationUpdate decides whether tidb will load & update the whole user's data in-memory.
	TiDBAccelerateUserCreationUpdate = "tidb_accelerate_user_creation_update"
)

// TiDB vars that have only global scope
const (
	// TiDBGCEnable turns garbage collection on or OFF
	TiDBGCEnable = "tidb_gc_enable"
	// TiDBGCRunInterval sets the interval that GC runs
	TiDBGCRunInterval = "tidb_gc_run_interval"
	// TiDBGCLifetime sets the retention window of older versions
	TiDBGCLifetime = "tidb_gc_life_time"
	// TiDBGCConcurrency sets the concurrency of garbage collection. -1 = AUTO value
	TiDBGCConcurrency = "tidb_gc_concurrency"
	// TiDBGCScanLockMode enables the green GC feature (deprecated)
	TiDBGCScanLockMode = "tidb_gc_scan_lock_mode"
	// TiDBGCMaxWaitTime sets max time for gc advances the safepoint delayed by active transactions
	TiDBGCMaxWaitTime = "tidb_gc_max_wait_time"
	// TiDBEnableEnhancedSecurity restricts SUPER users from certain operations.
	TiDBEnableEnhancedSecurity = "tidb_enable_enhanced_security"
	// TiDBEnableHistoricalStats enables the historical statistics feature (default off)
	TiDBEnableHistoricalStats = "tidb_enable_historical_stats"
	// TiDBPersistAnalyzeOptions persists analyze options for later analyze and auto-analyze
	TiDBPersistAnalyzeOptions = "tidb_persist_analyze_options"
	// TiDBEnableColumnTracking enables collecting predicate columns.
	// DEPRECATED: This variable is deprecated, please do not use this variable.
	TiDBEnableColumnTracking = "tidb_enable_column_tracking"
	// TiDBAnalyzeColumnOptions specifies the default column selection strategy for both manual and automatic analyze operations.
	// It accepts two values:
	// `PREDICATE`: Analyze only the columns that are used in the predicates of the query.
	// `ALL`: Analyze all columns in the table.
	TiDBAnalyzeColumnOptions = "tidb_analyze_column_options"
	// TiDBDisableColumnTrackingTime records the last time TiDBEnableColumnTracking is set off.
	// It is used to invalidate the collected predicate columns after turning off TiDBEnableColumnTracking, which avoids physical deletion.
	// It doesn't have cache in memory, and we directly get/set the variable value from/to mysql.tidb.
	// DEPRECATED: This variable is deprecated, please do not use this variable.
	TiDBDisableColumnTrackingTime = "tidb_disable_column_tracking_time"
	// TiDBStatsLoadPseudoTimeout indicates whether to fallback to pseudo stats after load timeout.
	TiDBStatsLoadPseudoTimeout = "tidb_stats_load_pseudo_timeout"
	// TiDBMemQuotaBindingCache indicates the memory quota for the bind cache.
	TiDBMemQuotaBindingCache = "tidb_mem_quota_binding_cache"
	// TiDBRCReadCheckTS indicates the tso optimization for read-consistency read is enabled.
	TiDBRCReadCheckTS = "tidb_rc_read_check_ts"
	// TiDBRCWriteCheckTs indicates whether some special write statements don't get latest tso from PD at RC
	TiDBRCWriteCheckTs = "tidb_rc_write_check_ts"
	// TiDBCommitterConcurrency controls the number of running concurrent requests in the commit phase.
	TiDBCommitterConcurrency = "tidb_committer_concurrency"
	// TiDBPipelinedDmlResourcePolicy controls the number of running concurrent requests in the
	// pipelined flush action.
	TiDBPipelinedDmlResourcePolicy = "tidb_pipelined_dml_resource_policy"
	// TiDBEnableBatchDML enables batch dml.
	TiDBEnableBatchDML = "tidb_enable_batch_dml"
	// TiDBStatsCacheMemQuota records stats cache quota
	TiDBStatsCacheMemQuota = "tidb_stats_cache_mem_quota"
	// TiDBMemQuotaAnalyze indicates the memory quota for all analyze jobs.
	TiDBMemQuotaAnalyze = "tidb_mem_quota_analyze"
	// TiDBEnableAutoAnalyze determines whether TiDB executes automatic analysis.
	// In test, we disable it by default. See GlobalSystemVariableInitialValue for details.
	TiDBEnableAutoAnalyze = "tidb_enable_auto_analyze"
	// TiDBEnableAutoAnalyzePriorityQueue determines whether TiDB executes automatic analysis with priority queue.
	// DEPRECATED: This variable is deprecated, please do not use this variable.
	TiDBEnableAutoAnalyzePriorityQueue = "tidb_enable_auto_analyze_priority_queue"
	// TiDBMemOOMAction indicates what operation TiDB perform when a single SQL statement exceeds
	// the memory quota specified by tidb_mem_quota_query and cannot be spilled to disk.
	TiDBMemOOMAction = "tidb_mem_oom_action"
	// TiDBPrepPlanCacheMemoryGuardRatio is used to prevent [performance.max-memory] from being exceeded
	TiDBPrepPlanCacheMemoryGuardRatio = "tidb_prepared_plan_cache_memory_guard_ratio"
	// TiDBMaxAutoAnalyzeTime is the max time that auto analyze can run. If auto analyze runs longer than the value, it
	// will be killed. 0 indicates that there is no time limit.
	TiDBMaxAutoAnalyzeTime = "tidb_max_auto_analyze_time"
	// TiDBAutoAnalyzeConcurrency is the concurrency of the auto analyze
	TiDBAutoAnalyzeConcurrency = "tidb_auto_analyze_concurrency"
	// TiDBEnableDistTask indicates whether to enable the distributed execute background tasks(For example DDL, Import etc).
	TiDBEnableDistTask = "tidb_enable_dist_task"
	// TiDBMaxDistTaskNodes indicates the max node count that could be used by distributed execution framework.
	TiDBMaxDistTaskNodes = "tidb_max_dist_task_nodes"
	// TiDBEnableFastCreateTable indicates whether to enable the fast create table feature.
	TiDBEnableFastCreateTable = "tidb_enable_fast_create_table"
	// TiDBGenerateBinaryPlan indicates whether binary plan should be generated in slow log and statements summary.
	TiDBGenerateBinaryPlan = "tidb_generate_binary_plan"
	// TiDBEnableGCAwareMemoryTrack indicates whether to turn-on GC-aware memory track.
	TiDBEnableGCAwareMemoryTrack = "tidb_enable_gc_aware_memory_track"
	// TiDBEnableTmpStorageOnOOM controls whether to enable the temporary storage for some operators
	// when a single SQL statement exceeds the memory quota specified by the memory quota.
	TiDBEnableTmpStorageOnOOM = "tidb_enable_tmp_storage_on_oom"
	// TiDBDDLEnableFastReorg indicates whether to use lighting backfill process for adding index.
	TiDBDDLEnableFastReorg = "tidb_ddl_enable_fast_reorg"
	// TiDBDDLDiskQuota used to set disk quota for lightning add index.
	TiDBDDLDiskQuota = "tidb_ddl_disk_quota"
	// TiDBCloudStorageURI used to set a cloud storage uri for ddl add index and import into.
	TiDBCloudStorageURI = "tidb_cloud_storage_uri"
	// TiDBAutoBuildStatsConcurrency is the number of concurrent workers to automatically analyze tables or partitions.
	// It is very similar to the `tidb_build_stats_concurrency` variable, but it is used for the auto analyze feature.
	TiDBAutoBuildStatsConcurrency = "tidb_auto_build_stats_concurrency"
	// TiDBSysProcScanConcurrency is used to set the scan concurrency of for backend system processes, like auto-analyze.
	// For now, it controls the number of concurrent workers to scan regions to collect statistics (FMSketch, Samples).
	TiDBSysProcScanConcurrency = "tidb_sysproc_scan_concurrency"
	// TiDBServerMemoryLimit indicates the memory limit of the tidb-server instance.
	TiDBServerMemoryLimit = "tidb_server_memory_limit"
	// TiDBServerMemoryLimitSessMinSize indicates the minimal memory used of a session, that becomes a candidate for session kill.
	TiDBServerMemoryLimitSessMinSize = "tidb_server_memory_limit_sess_min_size"
	// TiDBServerMemoryLimitGCTrigger indicates the gc percentage of the TiDBServerMemoryLimit.
	TiDBServerMemoryLimitGCTrigger = "tidb_server_memory_limit_gc_trigger"
	// TiDBEnableGOGCTuner is to enable GOGC tuner. it can tuner GOGC
	TiDBEnableGOGCTuner = "tidb_enable_gogc_tuner"
	// TiDBGOGCTunerThreshold is to control the threshold of GOGC tuner.
	TiDBGOGCTunerThreshold = "tidb_gogc_tuner_threshold"
	// TiDBGOGCTunerMaxValue is the max value of GOGC that GOGC tuner can change to.
	TiDBGOGCTunerMaxValue = "tidb_gogc_tuner_max_value"
	// TiDBGOGCTunerMinValue is the min value of GOGC that GOGC tuner can change to.
	TiDBGOGCTunerMinValue = "tidb_gogc_tuner_min_value"
	// TiDBExternalTS is the ts to read through when the `TiDBEnableExternalTsRead` is on
	TiDBExternalTS = "tidb_external_ts"
	// TiDBTTLJobEnable is used to enable/disable scheduling ttl job
	TiDBTTLJobEnable = "tidb_ttl_job_enable"
	// TiDBTTLScanBatchSize is used to control the batch size in the SELECT statement for TTL jobs
	TiDBTTLScanBatchSize = "tidb_ttl_scan_batch_size"
	// TiDBTTLDeleteBatchSize is used to control the batch size in the DELETE statement for TTL jobs
	TiDBTTLDeleteBatchSize = "tidb_ttl_delete_batch_size"
	// TiDBTTLDeleteRateLimit is used to control the delete rate limit for TTL jobs in each node
	TiDBTTLDeleteRateLimit = "tidb_ttl_delete_rate_limit"
	// TiDBTTLJobScheduleWindowStartTime is used to restrict the start time of the time window of scheduling the ttl jobs.
	TiDBTTLJobScheduleWindowStartTime = "tidb_ttl_job_schedule_window_start_time"
	// TiDBTTLJobScheduleWindowEndTime is used to restrict the end time of the time window of scheduling the ttl jobs.
	TiDBTTLJobScheduleWindowEndTime = "tidb_ttl_job_schedule_window_end_time"
	// TiDBTTLScanWorkerCount indicates the count of the scan workers in each TiDB node
	TiDBTTLScanWorkerCount = "tidb_ttl_scan_worker_count"
	// TiDBTTLDeleteWorkerCount indicates the count of the delete workers in each TiDB node
	TiDBTTLDeleteWorkerCount = "tidb_ttl_delete_worker_count"
	// PasswordReuseHistory limit a few passwords to reuse.
	PasswordReuseHistory = "password_history"
	// PasswordReuseTime limit how long passwords can be reused.
	PasswordReuseTime = "password_reuse_interval"
	// TiDBHistoricalStatsDuration indicates the duration to remain tidb historical stats
	TiDBHistoricalStatsDuration = "tidb_historical_stats_duration"
	// TiDBEnableHistoricalStatsForCapture indicates whether use historical stats in plan replayer capture
	TiDBEnableHistoricalStatsForCapture = "tidb_enable_historical_stats_for_capture"
	// TiDBEnableResourceControl indicates whether resource control feature is enabled
	TiDBEnableResourceControl = "tidb_enable_resource_control"
	// TiDBResourceControlStrictMode indicates whether resource control strict mode is enabled.
	// When strict mode is enabled, user need certain privilege to change session or statement resource group.
	TiDBResourceControlStrictMode = "tidb_resource_control_strict_mode"
	// TiDBStmtSummaryEnablePersistent indicates whether to enable file persistence for stmtsummary.
	TiDBStmtSummaryEnablePersistent = "tidb_stmt_summary_enable_persistent"
	// TiDBStmtSummaryFilename indicates the file name written by stmtsummary.
	TiDBStmtSummaryFilename = "tidb_stmt_summary_filename"
	// TiDBStmtSummaryFileMaxDays indicates how many days the files written by stmtsummary will be kept.
	TiDBStmtSummaryFileMaxDays = "tidb_stmt_summary_file_max_days"
	// TiDBStmtSummaryFileMaxSize indicates the maximum size (in mb) of a single file written by stmtsummary.
	TiDBStmtSummaryFileMaxSize = "tidb_stmt_summary_file_max_size"
	// TiDBStmtSummaryFileMaxBackups indicates the maximum number of files written by stmtsummary.
	TiDBStmtSummaryFileMaxBackups = "tidb_stmt_summary_file_max_backups"
	// TiDBTTLRunningTasks limits the count of running ttl tasks. Default to 0, means 3 times the count of TiKV (or no
	// limitation, if the storage is not TiKV).
	TiDBTTLRunningTasks = "tidb_ttl_running_tasks"
	// AuthenticationLDAPSASLAuthMethodName defines the authentication method used by LDAP SASL authentication plugin
	AuthenticationLDAPSASLAuthMethodName = "authentication_ldap_sasl_auth_method_name"
	// AuthenticationLDAPSASLCAPath defines the ca certificate to verify LDAP connection in LDAP SASL authentication plugin
	AuthenticationLDAPSASLCAPath = "authentication_ldap_sasl_ca_path"
	// AuthenticationLDAPSASLTLS defines whether to use TLS connection in LDAP SASL authentication plugin
	AuthenticationLDAPSASLTLS = "authentication_ldap_sasl_tls"
	// AuthenticationLDAPSASLServerHost defines the server host of LDAP server for LDAP SASL authentication plugin
	AuthenticationLDAPSASLServerHost = "authentication_ldap_sasl_server_host"
	// AuthenticationLDAPSASLServerPort defines the port of LDAP server for LDAP SASL authentication plugin
	AuthenticationLDAPSASLServerPort = "authentication_ldap_sasl_server_port"
	// AuthenticationLDAPSASLReferral defines whether to enable LDAP referral for LDAP SASL authentication plugin
	AuthenticationLDAPSASLReferral = "authentication_ldap_sasl_referral"
	// AuthenticationLDAPSASLUserSearchAttr defines the attribute of username in LDAP server
	AuthenticationLDAPSASLUserSearchAttr = "authentication_ldap_sasl_user_search_attr"
	// AuthenticationLDAPSASLBindBaseDN defines the `dn` to search the users in. It's used to limit the search scope of TiDB.
	AuthenticationLDAPSASLBindBaseDN = "authentication_ldap_sasl_bind_base_dn"
	// AuthenticationLDAPSASLBindRootDN defines the `dn` of the user to login the LDAP server and perform search.
	AuthenticationLDAPSASLBindRootDN = "authentication_ldap_sasl_bind_root_dn"
	// AuthenticationLDAPSASLBindRootPWD defines the password of the user to login the LDAP server and perform search.
	AuthenticationLDAPSASLBindRootPWD = "authentication_ldap_sasl_bind_root_pwd"
	// AuthenticationLDAPSASLInitPoolSize defines the init size of connection pool to LDAP server for SASL plugin.
	AuthenticationLDAPSASLInitPoolSize = "authentication_ldap_sasl_init_pool_size"
	// AuthenticationLDAPSASLMaxPoolSize defines the max size of connection pool to LDAP server for SASL plugin.
	AuthenticationLDAPSASLMaxPoolSize = "authentication_ldap_sasl_max_pool_size"
	// AuthenticationLDAPSimpleAuthMethodName defines the authentication method used by LDAP Simple authentication plugin
	AuthenticationLDAPSimpleAuthMethodName = "authentication_ldap_simple_auth_method_name"
	// AuthenticationLDAPSimpleCAPath defines the ca certificate to verify LDAP connection in LDAP Simple authentication plugin
	AuthenticationLDAPSimpleCAPath = "authentication_ldap_simple_ca_path"
	// AuthenticationLDAPSimpleTLS defines whether to use TLS connection in LDAP Simple authentication plugin
	AuthenticationLDAPSimpleTLS = "authentication_ldap_simple_tls"
	// AuthenticationLDAPSimpleServerHost defines the server host of LDAP server for LDAP Simple authentication plugin
	AuthenticationLDAPSimpleServerHost = "authentication_ldap_simple_server_host"
	// AuthenticationLDAPSimpleServerPort defines the port of LDAP server for LDAP Simple authentication plugin
	AuthenticationLDAPSimpleServerPort = "authentication_ldap_simple_server_port"
	// AuthenticationLDAPSimpleReferral defines whether to enable LDAP referral for LDAP Simple authentication plugin
	AuthenticationLDAPSimpleReferral = "authentication_ldap_simple_referral"
	// AuthenticationLDAPSimpleUserSearchAttr defines the attribute of username in LDAP server
	AuthenticationLDAPSimpleUserSearchAttr = "authentication_ldap_simple_user_search_attr"
	// AuthenticationLDAPSimpleBindBaseDN defines the `dn` to search the users in. It's used to limit the search scope of TiDB.
	AuthenticationLDAPSimpleBindBaseDN = "authentication_ldap_simple_bind_base_dn"
	// AuthenticationLDAPSimpleBindRootDN defines the `dn` of the user to login the LDAP server and perform search.
	AuthenticationLDAPSimpleBindRootDN = "authentication_ldap_simple_bind_root_dn"
	// AuthenticationLDAPSimpleBindRootPWD defines the password of the user to login the LDAP server and perform search.
	AuthenticationLDAPSimpleBindRootPWD = "authentication_ldap_simple_bind_root_pwd"
	// AuthenticationLDAPSimpleInitPoolSize defines the init size of connection pool to LDAP server for SASL plugin.
	AuthenticationLDAPSimpleInitPoolSize = "authentication_ldap_simple_init_pool_size"
	// AuthenticationLDAPSimpleMaxPoolSize defines the max size of connection pool to LDAP server for SASL plugin.
	AuthenticationLDAPSimpleMaxPoolSize = "authentication_ldap_simple_max_pool_size"
	// TiDBRuntimeFilterTypeName the value of is string, a runtime filter type list split by ",", such as: "IN,MIN_MAX"
	TiDBRuntimeFilterTypeName = "tidb_runtime_filter_type"
	// TiDBRuntimeFilterModeName the mode of runtime filter, such as "OFF", "LOCAL"
	TiDBRuntimeFilterModeName = "tidb_runtime_filter_mode"
	// TiDBSkipMissingPartitionStats controls how to handle missing partition stats when merging partition stats to global stats.
	// When set to true, skip missing partition stats and continue to merge other partition stats to global stats.
	// When set to false, give up merging partition stats to global stats.
	TiDBSkipMissingPartitionStats = "tidb_skip_missing_partition_stats"
	// TiDBSessionAlias indicates the alias of a session which is used for tracing.
	TiDBSessionAlias = "tidb_session_alias"
	// TiDBServiceScope indicates the role for tidb for distributed task framework.
	TiDBServiceScope = "tidb_service_scope"
	// TiDBSchemaVersionCacheLimit defines the capacity size of domain infoSchema cache.
	TiDBSchemaVersionCacheLimit = "tidb_schema_version_cache_limit"
	// TiDBEnableTiFlashPipelineMode means if we should use pipeline model to execute query or not in tiflash.
	// It's deprecated and setting it will not have any effect.
	TiDBEnableTiFlashPipelineMode = "tidb_enable_tiflash_pipeline_model"
	// TiDBIdleTransactionTimeout indicates the maximum time duration a transaction could be idle, unit is second.
	// Any idle transaction will be killed after being idle for `tidb_idle_transaction_timeout` seconds.
	// This is similar to https://docs.percona.com/percona-server/5.7/management/innodb_kill_idle_trx.html and https://mariadb.com/kb/en/transaction-timeouts/
	TiDBIdleTransactionTimeout = "tidb_idle_transaction_timeout"
	// TiDBLowResolutionTSOUpdateInterval defines how often to refresh low resolution timestamps.
	TiDBLowResolutionTSOUpdateInterval = "tidb_low_resolution_tso_update_interval"
	// TiDBDMLType indicates the execution type of DML in TiDB.
	// The value can be STANDARD, BULK.
	// Currently, the BULK mode only affects auto-committed DML.
	TiDBDMLType = "tidb_dml_type"
	// TiFlashHashAggPreAggMode indicates the policy of 1st hashagg.
	TiFlashHashAggPreAggMode = "tiflash_hashagg_preaggregation_mode"
	// TiDBEnableLazyCursorFetch defines whether to enable the lazy cursor fetch. If it's `OFF`, all results of
	// of a cursor will be stored in the tidb node in `EXECUTE` command.
	TiDBEnableLazyCursorFetch = "tidb_enable_lazy_cursor_fetch"
	// TiDBTSOClientRPCMode controls how the TSO client performs the TSO RPC requests. It internally controls the
	// concurrency of the RPC. This variable provides an approach to tune the latency of getting timestamps from PD.
	TiDBTSOClientRPCMode = "tidb_tso_client_rpc_mode"
	// TiDBCircuitBreakerPDMetadataErrorRateThresholdRatio variable is used to set ratio of errors to trip the circuit breaker for get region calls to PD
	// https://github.com/tikv/rfcs/blob/master/text/0115-circuit-breaker.md
	TiDBCircuitBreakerPDMetadataErrorRateThresholdRatio = "tidb_cb_pd_metadata_error_rate_threshold_ratio"

	// TiDBEnableTSValidation controls whether to enable the timestamp validation in client-go.
	TiDBEnableTSValidation = "tidb_enable_ts_validation"

	// TiDBAdvancerCheckPointLagLimit controls the maximum lag could be tolerated for the checkpoint lag.
	// The log backup task will be paused if the checkpoint lag is larger than it.
	TiDBAdvancerCheckPointLagLimit = "tidb_advancer_check_point_lag_limit"
)

// TiDB intentional limits, can be raised in the future.
const (
	// MaxConfigurableConcurrency is the maximum number of "threads" (goroutines) that can be specified
	// for any type of configuration item that has concurrent workers.
	MaxConfigurableConcurrency = 256

	// MaxShardRowIDBits is the maximum number of bits that can be used for row-id sharding.
	MaxShardRowIDBits = 15

	// MaxPreSplitRegions is the maximum number of regions that can be pre-split.
	MaxPreSplitRegions = 15
)

// Pipelined-DML related constants
const (
	// MinPipelinedDMLConcurrency is the minimum acceptable concurrency
	MinPipelinedDMLConcurrency = 1
	// MaxPipelinedDMLConcurrency is the maximum acceptable concurrency
	MaxPipelinedDMLConcurrency = 8192

	// DefaultFlushConcurrency is the default flush concurrency
	DefaultFlushConcurrency = 128
	// DefaultResolveConcurrency is the default resolve_lock concurrency
	DefaultResolveConcurrency = 8

	// ConservativeFlushConcurrency is the flush concurrency in conservative mode
	ConservativeFlushConcurrency = 2
	// ConservativeResolveConcurrency is the resolve_lock concurrency in conservative mode
	ConservativeResolveConcurrency = 2
)

// Default TiDB system variable values.
const (
	DefHostname                             = "localhost"
	DefIndexLookupConcurrency               = ConcurrencyUnset
	DefIndexLookupJoinConcurrency           = ConcurrencyUnset
	DefIndexSerialScanConcurrency           = 1
	DefIndexJoinBatchSize                   = 25000
	DefIndexLookupSize                      = 20000
	DefDistSQLScanConcurrency               = 15
	DefAnalyzeDistSQLScanConcurrency        = 4
	DefBuildStatsConcurrency                = 2
	DefBuildSamplingStatsConcurrency        = 2
	DefAutoAnalyzeRatio                     = 0.5
	DefAutoAnalyzeStartTime                 = "00:00 +0000"
	DefAutoAnalyzeEndTime                   = "23:59 +0000"
	DefAutoIncrementIncrement               = 1
	DefAutoIncrementOffset                  = 1
	DefChecksumTableConcurrency             = 4
	DefSkipUTF8Check                        = false
	DefSkipASCIICheck                       = false
	DefOptAggPushDown                       = false
	DefOptDeriveTopN                        = false
	DefOptCartesianBCJ                      = 1
	DefOptMPPOuterJoinFixedBuildSide        = false
	DefOptWriteRowID                        = false
	DefOptEnableCorrelationAdjustment       = true
	DefOptLimitPushDownThreshold            = 5000
	DefOptCorrelationThreshold              = 0.9
	DefOptCorrelationExpFactor              = 1
	DefOptRiskEqSkewRatio                   = 0.0
	DefOptRiskRangeSkewRatio                = 0.0
	DefOptRiskScaleNDVSkewRatio             = 1.0
	DefOptRiskGroupNDVSkewRatio             = 0.0
<<<<<<< HEAD
	DefOptAlwaysKeepJoinKey                 = false
=======
	DefOptCartesianJoinOrderThreshold       = 0.0
>>>>>>> 6eade7b3
	DefOptCPUFactor                         = 3.0
	DefOptCopCPUFactor                      = 3.0
	DefOptTiFlashConcurrencyFactor          = 24.0
	DefOptNetworkFactor                     = 1.0
	DefOptScanFactor                        = 1.5
	DefOptDescScanFactor                    = 3.0
	DefOptSeekFactor                        = 20.0
	DefOptMemoryFactor                      = 0.001
	DefOptDiskFactor                        = 1.5
	DefOptConcurrencyFactor                 = 3.0
	DefOptIndexScanCostFactor               = 1.0
	DefOptIndexReaderCostFactor             = 1.0
	DefOptTableReaderCostFactor             = 1.0
	DefOptTableFullScanCostFactor           = 1.0
	DefOptTableRangeScanCostFactor          = 1.0
	DefOptTableRowIDScanCostFactor          = 1.0
	DefOptTableTiFlashScanCostFactor        = 1.0
	DefOptIndexLookupCostFactor             = 1.0
	DefOptIndexMergeCostFactor              = 1.0
	DefOptSortCostFactor                    = 1.0
	DefOptTopNCostFactor                    = 1.0
	DefOptLimitCostFactor                   = 1.0
	DefOptStreamAggCostFactor               = 1.0
	DefOptHashAggCostFactor                 = 1.0
	DefOptMergeJoinCostFactor               = 1.0
	DefOptHashJoinCostFactor                = 1.0
	DefOptIndexJoinCostFactor               = 1.0
	DefOptSelectivityFactor                 = 0.8
	DefOptForceInlineCTE                    = false
	DefOptInSubqToJoinAndAgg                = true
	DefOptPreferRangeScan                   = true
	DefOptEnableNoDecorrelateInSelect       = false
	DefBatchInsert                          = false
	DefBatchDelete                          = false
	DefBatchCommit                          = false
	DefCurretTS                             = 0
	DefInitChunkSize                        = 32
	DefMinPagingSize                        = int(paging.MinPagingSize)
	DefMaxPagingSize                        = int(paging.MaxPagingSize)
	DefMaxChunkSize                         = 1024
	DefDMLBatchSize                         = 0
	DefMaxPreparedStmtCount                 = -1
	DefWaitTimeout                          = 28800
	DefTiDBMemQuotaApplyCache               = 32 << 20 // 32MB.
	DefTiDBMemQuotaBindingCache             = 64 << 20 // 64MB.
	DefTiDBGeneralLog                       = false
	DefTiDBPProfSQLCPU                      = 0
	DefTiDBRetryLimit                       = 10
	DefTiDBDisableTxnAutoRetry              = true
	DefTiDBConstraintCheckInPlace           = false
	DefTiDBHashJoinConcurrency              = ConcurrencyUnset
	DefTiDBProjectionConcurrency            = ConcurrencyUnset
	DefBroadcastJoinThresholdSize           = 100 * 1024 * 1024
	DefBroadcastJoinThresholdCount          = 10 * 1024
	DefPreferBCJByExchangeDataSize          = false
	DefTiDBOptimizerSelectivityLevel        = 0
	DefTiDBOptimizerEnableNewOFGB           = false
	DefTiDBEnableOuterJoinReorder           = true
	DefTiDBEnableNAAJ                       = true
	DefTiDBAllowBatchCop                    = 1
	DefShardRowIDBits                       = 0
	DefPreSplitRegions                      = 0
	DefBlockEncryptionMode                  = "aes-128-ecb"
	DefTiDBAllowMPPExecution                = true
	DefTiDBAllowTiFlashCop                  = false
	DefTiDBHashExchangeWithNewCollation     = true
	DefTiDBEnforceMPPExecution              = false
	DefTiFlashMaxThreads                    = -1
	DefTiFlashMaxBytesBeforeExternalJoin    = -1
	DefTiFlashMaxBytesBeforeExternalGroupBy = -1
	DefTiFlashMaxBytesBeforeExternalSort    = -1
	DefTiFlashMemQuotaQueryPerNode          = 0
	DefTiFlashQuerySpillRatio               = 0.7
	DefTiFlashHashJoinVersion               = joinversion.TiFlashHashJoinVersionDefVal
	DefTiDBEnableTiFlashPipelineMode        = true
	DefTiDBMPPStoreFailTTL                  = "0s"
	DefTiDBTxnMode                          = PessimisticTxnMode
	DefTiDBRowFormatV1                      = 1
	DefTiDBRowFormatV2                      = 2
	DefTiDBDDLReorgWorkerCount              = 4
	DefTiDBDDLReorgBatchSize                = 256
	DefTiDBDDLFlashbackConcurrency          = 64
	DefTiDBDDLErrorCountLimit               = 512
	DefTiDBDDLReorgMaxWriteSpeed            = 0
	DefTiDBMaxDeltaSchemaCount              = 1024
	DefTiDBPlacementMode                    = PlacementModeStrict
	DefTiDBEnableAutoIncrementInGenerated   = false
	DefTiDBHashAggPartialConcurrency        = ConcurrencyUnset
	DefTiDBHashAggFinalConcurrency          = ConcurrencyUnset
	DefTiDBWindowConcurrency                = ConcurrencyUnset
	DefTiDBMergeJoinConcurrency             = 1 // disable optimization by default
	DefTiDBStreamAggConcurrency             = 1
	DefTiDBForcePriority                    = mysql.NoPriority
	DefEnableWindowFunction                 = true
	DefEnablePipelinedWindowFunction        = true
	DefEnableStrictDoubleTypeCheck          = true
	DefEnableVectorizedExpression           = true
	DefTiDBOptJoinReorderThreshold          = 0
	DefTiDBDDLSlowOprThreshold              = 300
	DefTiDBUseFastAnalyze                   = false
	DefTiDBSkipIsolationLevelCheck          = false
	DefTiDBExpensiveQueryTimeThreshold      = 60      // 60s
	DefTiDBExpensiveTxnTimeThreshold        = 60 * 10 // 10 minutes
	DefTiDBScatterRegion                    = ScatterOff
	DefTiDBWaitSplitRegionFinish            = true
	DefWaitSplitRegionTimeout               = 300 // 300s
	DefTiDBEnableNoopFuncs                  = Off
	DefTiDBEnableNoopVariables              = true
	DefTiDBAllowRemoveAutoInc               = false
	DefTiDBUsePlanBaselines                 = true
	DefTiDBEvolvePlanBaselines              = false
	DefTiDBEvolvePlanTaskMaxTime            = 600 // 600s
	DefTiDBEvolvePlanTaskStartTime          = "00:00 +0000"
	DefTiDBEvolvePlanTaskEndTime            = "23:59 +0000"
	DefInnodbLockWaitTimeout                = 50 // 50s
	DefTiDBStoreLimit                       = 0
	DefTiDBMetricSchemaStep                 = 60 // 60s
	DefTiDBMetricSchemaRangeDuration        = 60 // 60s
	DefTiDBFoundInPlanCache                 = false
	DefTiDBFoundInBinding                   = false
	DefTiDBEnableCollectExecutionInfo       = true
	DefTiDBAllowAutoRandExplicitInsert      = false
	DefTiDBEnableClusteredIndex             = ClusteredIndexDefModeOn
	DefTiDBRedactLog                        = Off
	DefTiDBRestrictedReadOnly               = false
	DefTiDBSuperReadOnly                    = false
	DefTiDBShardAllocateStep                = math.MaxInt64
	DefTiDBPointGetCache                    = false
	DefTiDBEnableTelemetry                  = true
	DefTiDBEnableParallelApply              = false
	DefTiDBPartitionPruneMode               = "dynamic"
	DefTiDBEnableRateLimitAction            = false
	DefTiDBEnableAsyncCommit                = false
	DefTiDBEnable1PC                        = false
	DefTiDBGuaranteeLinearizability         = true
	DefTiDBAnalyzeVersion                   = 2
	// Deprecated: This variable is deprecated, please do not use this variable.
	DefTiDBAutoAnalyzePartitionBatchSize              = mysql.PartitionCountLimit
	DefTiDBEnableIndexMergeJoin                       = false
	DefTiDBTrackAggregateMemoryUsage                  = true
	DefCTEMaxRecursionDepth                           = 1000
	DefTiDBTmpTableMaxSize                            = 64 << 20 // 64MB.
	DefTiDBEnableLocalTxn                             = false
	DefTiDBTSOClientBatchMaxWaitTime                  = 0.0 // 0ms
	DefTiDBEnableTSOFollowerProxy                     = false
	DefPDEnableFollowerHandleRegion                   = true
	DefTiDBEnableBatchQueryRegion                     = false
	DefTiDBEnableOrderedResultMode                    = false
	DefTiDBEnablePseudoForOutdatedStats               = false
	DefTiDBRegardNULLAsPoint                          = true
	DefEnablePlacementCheck                           = true
	DefTimestamp                                      = "0"
	DefTimestampFloat                                 = 0.0
	DefTiDBEnableStmtSummary                          = true
	DefTiDBStmtSummaryInternalQuery                   = false
	DefTiDBStmtSummaryRefreshInterval                 = 1800
	DefTiDBStmtSummaryHistorySize                     = 24
	DefTiDBStmtSummaryMaxStmtCount                    = 3000
	DefTiDBStmtSummaryMaxSQLLength                    = 4096
	DefTiDBCapturePlanBaseline                        = Off
	DefTiDBIgnoreInlistPlanDigest                     = false
	DefTiDBEnableIndexMerge                           = true
	DefEnableLegacyInstanceScope                      = true
	DefTiDBTableCacheLease                            = 3 // 3s
	DefTiDBPersistAnalyzeOptions                      = true
	DefTiDBStatsLoadSyncWait                          = 100
	DefTiDBStatsLoadPseudoTimeout                     = true
	DefSysdateIsNow                                   = false
	DefTiDBEnableParallelHashaggSpill                 = true
	DefTiDBEnableMutationChecker                      = false
	DefTiDBTxnAssertionLevel                          = AssertionOffStr
	DefTiDBIgnorePreparedCacheCloseStmt               = false
	DefTiDBBatchPendingTiFlashCount                   = 4000
	DefRCReadCheckTS                                  = false
	DefTiDBRemoveOrderbyInSubquery                    = true
	DefTiDBSkewDistinctAgg                            = false
	DefTiDB3StageDistinctAgg                          = true
	DefTiDB3StageMultiDistinctAgg                     = false
	DefTiDBOptExplainEvaledSubquery                   = false
	DefTiDBReadStaleness                              = 0
	DefTiDBGCMaxWaitTime                              = 24 * 60 * 60
	DefMaxAllowedPacket                        uint64 = 67108864
	DefTiDBEnableBatchDML                             = false
	DefTiDBMemQuotaQuery                              = memory.DefMemQuotaQuery // 1GB
	DefTiDBStatsCacheMemQuota                         = 0
	MaxTiDBStatsCacheMemQuota                         = 1024 * 1024 * 1024 * 1024 // 1TB
	DefTiDBQueryLogMaxLen                             = 4096
	DefRequireSecureTransport                         = false
	DefTiDBCommitterConcurrency                       = 128
	DefTiDBPipelinedDmlResourcePolicy                 = StrategyStandard
	DefTiDBBatchDMLIgnoreError                        = false
	DefTiDBMemQuotaAnalyze                            = -1
	DefTiDBEnableAutoAnalyze                          = true
	DefTiDBEnableAutoAnalyzePriorityQueue             = true
	DefTiDBAnalyzeColumnOptions                       = "PREDICATE"
	DefTiDBMemOOMAction                               = "CANCEL"
	DefTiDBMaxAutoAnalyzeTime                         = 12 * 60 * 60
	DefTiDBAutoAnalyzeConcurrency                     = 1
	DefTiDBEnablePrepPlanCache                        = true
	DefTiDBPrepPlanCacheSize                          = 100
	DefTiDBSessionPlanCacheSize                       = 100
	DefTiDBEnablePrepPlanCacheMemoryMonitor           = true
	DefTiDBPrepPlanCacheMemoryGuardRatio              = 0.1
	DefTiDBEnableWorkloadBasedLearning                = false
	DefTiDBWorkloadBasedLearningInterval              = 24 * time.Hour
	DefTiDBEnableDistTask                             = true
	DefTiDBMaxDistTaskNodes                           = -1
	DefTiDBEnableFastCreateTable                      = true
	DefTiDBSimplifiedMetrics                          = false
	DefTiDBEnablePaging                               = true
	DefTiFlashFineGrainedShuffleStreamCount           = 0
	DefStreamCountWhenMaxThreadsNotSet                = 8
	DefTiFlashFineGrainedShuffleBatchSize             = 8192
	DefAdaptiveClosestReadThreshold                   = 4096
	DefTiDBEnableAnalyzeSnapshot                      = false
	DefTiDBGenerateBinaryPlan                         = true
	DefEnableTiDBGCAwareMemoryTrack                   = false
	DefTiDBDefaultStrMatchSelectivity                 = 0.8
	DefTiDBEnableTmpStorageOnOOM                      = true
	DefTiDBEnableMDL                                  = true
	DefTiFlashFastScan                                = false
	DefMemoryUsageAlarmRatio                          = 0.7
	DefMemoryUsageAlarmKeepRecordNum                  = 5
	DefTiDBEnableFastReorg                            = true
	DefTiDBDDLDiskQuota                               = 100 * 1024 * 1024 * 1024 // 100GB
	DefExecutorConcurrency                            = 5
	DefTiDBEnableNonPreparedPlanCache                 = false
	DefTiDBEnableNonPreparedPlanCacheForDML           = true
	DefTiDBNonPreparedPlanCacheSize                   = 100
	DefTiDBPlanCacheMaxPlanSize                       = 2 * size.MB
	DefTiDBInstancePlanCacheMaxMemSize                = 100 * size.MB
	MinTiDBInstancePlanCacheMemSize                   = 100 * size.MB
	DefTiDBInstancePlanCacheReservedPercentage        = 0.1
	// MaxDDLReorgBatchSize is exported for testing.
	MaxDDLReorgBatchSize                  int32  = 10240
	MinDDLReorgBatchSize                  int32  = 32
	MinExpensiveQueryTimeThreshold        uint64 = 10 // 10s
	MinExpensiveTxnTimeThreshold          uint64 = 60 // 60s
	DefTiDBAutoBuildStatsConcurrency             = 1
	DefTiDBSysProcScanConcurrency                = 1
	DefTiDBRcWriteCheckTs                        = false
	DefTiDBForeignKeyChecks                      = true
	DefTiDBOptAdvancedJoinHint                   = true
	DefTiDBAnalyzePartitionConcurrency           = 2
	DefTiDBOptRangeMaxSize                       = 64 * int64(size.MB) // 64 MB
	DefTiDBCostModelVer                          = 2
	DefTiDBServerMemoryLimitSessMinSize          = 128 << 20
	DefTiDBMergePartitionStatsConcurrency        = 1
	DefTiDBServerMemoryLimitGCTrigger            = 0.7
	DefTiDBEnableGOGCTuner                       = true
	// DefTiDBGOGCTunerThreshold is to limit TiDBGOGCTunerThreshold.
	DefTiDBGOGCTunerThreshold                 float64 = 0.6
	DefTiDBGOGCMaxValue                               = 500
	DefTiDBGOGCMinValue                               = 100
	DefTiDBOptPrefixIndexSingleScan                   = true
	DefTiDBEnableAsyncMergeGlobalStats                = true
	DefTiDBExternalTS                                 = 0
	DefTiDBEnableExternalTSRead                       = false
	DefTiDBEnableReusechunk                           = true
	DefTiDBUseAlloc                                   = false
	DefTiDBEnablePlanReplayerCapture                  = true
	DefTiDBIndexMergeIntersectionConcurrency          = ConcurrencyUnset
	DefTiDBTTLJobEnable                               = true
	DefTiDBTTLScanBatchSize                           = 500
	DefTiDBTTLScanBatchMaxSize                        = 10240
	DefTiDBTTLScanBatchMinSize                        = 1
	DefTiDBTTLDeleteBatchSize                         = 100
	DefTiDBTTLDeleteBatchMaxSize                      = 10240
	DefTiDBTTLDeleteBatchMinSize                      = 1
	DefTiDBTTLDeleteRateLimit                         = 0
	DefTiDBTTLRunningTasks                            = -1
	DefPasswordReuseHistory                           = 0
	DefPasswordReuseTime                              = 0
	DefMaxUserConnections                             = 0
	DefTiDBStoreBatchSize                             = 4
	DefTiDBHistoricalStatsDuration                    = 7 * 24 * time.Hour
	DefTiDBEnableHistoricalStatsForCapture            = false
	DefTiDBTTLJobScheduleWindowStartTime              = "00:00 +0000"
	DefTiDBTTLJobScheduleWindowEndTime                = "23:59 +0000"
	DefTiDBTTLScanWorkerCount                         = 4
	DefTiDBTTLDeleteWorkerCount                       = 4
	DefaultExchangeCompressionMode                    = ExchangeCompressionModeUnspecified
	DefTiDBEnableResourceControl                      = true
	DefTiDBResourceControlStrictMode                  = true
	DefTiDBPessimisticTransactionFairLocking          = false
	DefTiDBEnablePlanCacheForParamLimit               = true
	DefTiDBEnableINLJoinMultiPattern                  = true
	DefTiFlashComputeDispatchPolicy                   = DispatchPolicyConsistentHashStr
	DefTiDBEnablePlanCacheForSubquery                 = true
	DefTiDBLoadBasedReplicaReadThreshold              = time.Second
	DefTiDBOptEnableLateMaterialization               = true
	DefTiDBOptOrderingIdxSelThresh                    = 0.0
	DefTiDBOptOrderingIdxSelRatio                     = 0.01
	DefTiDBOptEnableMPPSharedCTEExecution             = false
	DefTiDBPlanCacheInvalidationOnFreshStats          = true
	DefTiDBEnableRowLevelChecksum                     = false
	DefAuthenticationLDAPSASLAuthMethodName           = "SCRAM-SHA-1"
	DefAuthenticationLDAPSASLServerPort               = 389
	DefAuthenticationLDAPSASLTLS                      = false
	DefAuthenticationLDAPSASLUserSearchAttr           = "uid"
	DefAuthenticationLDAPSASLInitPoolSize             = 10
	DefAuthenticationLDAPSASLMaxPoolSize              = 1000
	DefAuthenticationLDAPSimpleAuthMethodName         = "SIMPLE"
	DefAuthenticationLDAPSimpleServerPort             = 389
	DefAuthenticationLDAPSimpleTLS                    = false
	DefAuthenticationLDAPSimpleUserSearchAttr         = "uid"
	DefAuthenticationLDAPSimpleInitPoolSize           = 10
	DefAuthenticationLDAPSimpleMaxPoolSize            = 1000
	DefTiFlashReplicaRead                             = AllReplicaStr
	DefTiDBEnableFastCheckTable                       = true
	DefRuntimeFilterType                              = "IN"
	DefRuntimeFilterMode                              = "OFF"
	DefTiDBLockUnchangedKeys                          = true
	DefTiDBEnableCheckConstraint                      = false
	DefTiDBSkipMissingPartitionStats                  = true
	DefTiDBOptEnableHashJoin                          = true
	DefTiDBHashJoinVersion                            = joinversion.HashJoinVersionOptimized
	DefTiDBOptIndexJoinBuild                          = true
	DefTiDBOptObjective                               = OptObjectiveModerate
	DefTiDBSchemaVersionCacheLimit                    = 16
	DefTiDBIdleTransactionTimeout                     = 0
	DefTiDBTxnEntrySizeLimit                          = 0
	DefTiDBSchemaCacheSize                            = 512 * 1024 * 1024
	DefTiDBLowResolutionTSOUpdateInterval             = 2000
	DefDivPrecisionIncrement                          = 4
	DefTiDBDMLType                                    = "STANDARD"
	DefGroupConcatMaxLen                              = uint64(1024)
	DefDefaultWeekFormat                              = "0"
	DefTiFlashPreAggMode                              = ForcePreAggStr
	DefTiDBEnableLazyCursorFetch                      = false
	DefOptEnableProjectionPushDown                    = true
	DefTiDBEnableSharedLockPromotion                  = false
	DefTiDBTSOClientRPCMode                           = TSOClientRPCModeDefault
	DefTiDBCircuitBreakerPDMetaErrorRateRatio         = 0.0
	DefTiDBAccelerateUserCreationUpdate               = false
	DefTiDBEnableTSValidation                         = true
	DefTiDBLoadBindingTimeout                         = 200
	DefTiDBAdvancerCheckPointLagLimit                 = 48 * time.Hour
)

// Process global variables.
var (
	ProcessGeneralLog              = atomic.NewBool(false)
	RunAutoAnalyze                 = atomic.NewBool(DefTiDBEnableAutoAnalyze)
	EnableAutoAnalyzePriorityQueue = atomic.NewBool(DefTiDBEnableAutoAnalyzePriorityQueue)
	// AnalyzeColumnOptions is a global variable that indicates the default column choice for ANALYZE.
	// The value of this variable is a string that can be one of the following values:
	// "PREDICATE", "ALL".
	// The behavior of the analyze operation depends on the value of `tidb_persist_analyze_options`:
	// 1. If `tidb_persist_analyze_options` is enabled and the column choice from the analyze options record is set to `default`,
	//    the value of `tidb_analyze_column_options` determines the behavior of the analyze operation.
	// 2. If `tidb_persist_analyze_options` is disabled, `tidb_analyze_column_options` is used directly to decide
	//    whether to analyze all columns or just the predicate columns.
	AnalyzeColumnOptions          = atomic.NewString(DefTiDBAnalyzeColumnOptions)
	GlobalLogMaxDays              = atomic.NewInt32(int32(config.GetGlobalConfig().Log.File.MaxDays))
	QueryLogMaxLen                = atomic.NewInt32(DefTiDBQueryLogMaxLen)
	EnablePProfSQLCPU             = atomic.NewBool(false)
	EnableBatchDML                = atomic.NewBool(false)
	EnableTmpStorageOnOOM         = atomic.NewBool(DefTiDBEnableTmpStorageOnOOM)
	DDLReorgWorkerCounter   int32 = DefTiDBDDLReorgWorkerCount
	DDLReorgBatchSize       int32 = DefTiDBDDLReorgBatchSize
	DDLFlashbackConcurrency int32 = DefTiDBDDLFlashbackConcurrency
	DDLErrorCountLimit      int64 = DefTiDBDDLErrorCountLimit
	DDLReorgRowFormat       int64 = DefTiDBRowFormatV2
	DDLReorgMaxWriteSpeed         = atomic.NewInt64(DefTiDBDDLReorgMaxWriteSpeed)
	MaxDeltaSchemaCount     int64 = DefTiDBMaxDeltaSchemaCount
	// DDLSlowOprThreshold is the threshold for ddl slow operations, uint is millisecond.
	DDLSlowOprThreshold                  = config.GetGlobalConfig().Instance.DDLSlowOprThreshold
	ForcePriority                        = int32(DefTiDBForcePriority)
	MaxOfMaxAllowedPacket         uint64 = 1073741824
	ExpensiveQueryTimeThreshold   uint64 = DefTiDBExpensiveQueryTimeThreshold
	ExpensiveTxnTimeThreshold     uint64 = DefTiDBExpensiveTxnTimeThreshold
	MemoryUsageAlarmRatio                = atomic.NewFloat64(DefMemoryUsageAlarmRatio)
	MemoryUsageAlarmKeepRecordNum        = atomic.NewInt64(DefMemoryUsageAlarmKeepRecordNum)
	EnableLocalTxn                       = atomic.NewBool(DefTiDBEnableLocalTxn)
	MaxTSOBatchWaitInterval              = atomic.NewFloat64(DefTiDBTSOClientBatchMaxWaitTime)
	EnableTSOFollowerProxy               = atomic.NewBool(DefTiDBEnableTSOFollowerProxy)
	EnablePDFollowerHandleRegion         = atomic.NewBool(DefPDEnableFollowerHandleRegion)
	EnableBatchQueryRegion               = atomic.NewBool(DefTiDBEnableBatchQueryRegion)
	RestrictedReadOnly                   = atomic.NewBool(DefTiDBRestrictedReadOnly)
	VarTiDBSuperReadOnly                 = atomic.NewBool(DefTiDBSuperReadOnly)
	PersistAnalyzeOptions                = atomic.NewBool(DefTiDBPersistAnalyzeOptions)
	TableCacheLease                      = atomic.NewInt64(DefTiDBTableCacheLease)
	StatsLoadSyncWait                    = atomic.NewInt64(DefTiDBStatsLoadSyncWait)
	StatsLoadPseudoTimeout               = atomic.NewBool(DefTiDBStatsLoadPseudoTimeout)
	MemQuotaBindingCache                 = atomic.NewInt64(DefTiDBMemQuotaBindingCache)
	GCMaxWaitTime                        = atomic.NewInt64(DefTiDBGCMaxWaitTime)
	StatsCacheMemQuota                   = atomic.NewInt64(DefTiDBStatsCacheMemQuota)
	OOMAction                            = atomic.NewString(DefTiDBMemOOMAction)
	MaxAutoAnalyzeTime                   = atomic.NewInt64(DefTiDBMaxAutoAnalyzeTime)
	// variables for plan cache
	PreparedPlanCacheMemoryGuardRatio   = atomic.NewFloat64(DefTiDBPrepPlanCacheMemoryGuardRatio)
	EnableInstancePlanCache             = atomic.NewBool(false)
	InstancePlanCacheReservedPercentage = atomic.NewFloat64(0.1)
	InstancePlanCacheMaxMemSize         = atomic.NewInt64(int64(DefTiDBInstancePlanCacheMaxMemSize))
	EnableDistTask                      = atomic.NewBool(DefTiDBEnableDistTask)
	EnableFastCreateTable               = atomic.NewBool(DefTiDBEnableFastCreateTable)
	EnableNoopVariables                 = atomic.NewBool(DefTiDBEnableNoopVariables)
	enableMDL                           = atomic.NewBool(false)
	AutoAnalyzePartitionBatchSize       = atomic.NewInt64(DefTiDBAutoAnalyzePartitionBatchSize)
	AutoAnalyzeConcurrency              = atomic.NewInt32(DefTiDBAutoAnalyzeConcurrency)
	// TODO: set value by session variable
	EnableWorkloadBasedLearning   = atomic.NewBool(DefTiDBEnableWorkloadBasedLearning)
	WorkloadBasedLearningInterval = atomic.NewDuration(DefTiDBWorkloadBasedLearningInterval)
	// EnableFastReorg indicates whether to use lightning to enhance DDL reorg performance.
	EnableFastReorg = atomic.NewBool(DefTiDBEnableFastReorg)
	// DDLDiskQuota is the temporary variable for set disk quota for lightning
	DDLDiskQuota = atomic.NewUint64(DefTiDBDDLDiskQuota)
	// EnableForeignKey indicates whether to enable foreign key feature.
	EnableForeignKey    = atomic.NewBool(true)
	EnableRCReadCheckTS = atomic.NewBool(false)
	// EnableRowLevelChecksum indicates whether to append checksum to row values.
	EnableRowLevelChecksum         = atomic.NewBool(DefTiDBEnableRowLevelChecksum)
	LowResolutionTSOUpdateInterval = atomic.NewUint32(DefTiDBLowResolutionTSOUpdateInterval)

	// DefTiDBServerMemoryLimit indicates the default value of TiDBServerMemoryLimit(TotalMem * 80%).
	// It should be a const and shouldn't be modified after tidb is started.
	DefTiDBServerMemoryLimit           = serverMemoryLimitDefaultValue()
	GOGCTunerThreshold                 = atomic.NewFloat64(DefTiDBGOGCTunerThreshold)
	PasswordValidationLength           = atomic.NewInt32(8)
	PasswordValidationMixedCaseCount   = atomic.NewInt32(1)
	PasswordValidtaionNumberCount      = atomic.NewInt32(1)
	PasswordValidationSpecialCharCount = atomic.NewInt32(1)
	EnableTTLJob                       = atomic.NewBool(DefTiDBTTLJobEnable)
	TTLScanBatchSize                   = atomic.NewInt64(DefTiDBTTLScanBatchSize)
	TTLDeleteBatchSize                 = atomic.NewInt64(DefTiDBTTLDeleteBatchSize)
	TTLDeleteRateLimit                 = atomic.NewInt64(DefTiDBTTLDeleteRateLimit)
	TTLJobScheduleWindowStartTime      = atomic.NewTime(
		mustParseTime(
			FullDayTimeFormat,
			DefTiDBTTLJobScheduleWindowStartTime,
		),
	)
	TTLJobScheduleWindowEndTime = atomic.NewTime(
		mustParseTime(
			FullDayTimeFormat,
			DefTiDBTTLJobScheduleWindowEndTime,
		),
	)
	TTLScanWorkerCount              = atomic.NewInt32(DefTiDBTTLScanWorkerCount)
	TTLDeleteWorkerCount            = atomic.NewInt32(DefTiDBTTLDeleteWorkerCount)
	PasswordHistory                 = atomic.NewInt64(DefPasswordReuseHistory)
	PasswordReuseInterval           = atomic.NewInt64(DefPasswordReuseTime)
	IsSandBoxModeEnabled            = atomic.NewBool(false)
	MaxUserConnectionsValue         = atomic.NewUint32(DefMaxUserConnections)
	MaxPreparedStmtCountValue       = atomic.NewInt64(DefMaxPreparedStmtCount)
	HistoricalStatsDuration         = atomic.NewDuration(DefTiDBHistoricalStatsDuration)
	EnableHistoricalStatsForCapture = atomic.NewBool(DefTiDBEnableHistoricalStatsForCapture)
	TTLRunningTasks                 = atomic.NewInt32(DefTiDBTTLRunningTasks)
	// always set the default value to false because the resource control in kv-client is not inited
	// It will be initialized to the right value after the first call of `rebuildSysVarCache`
	EnableResourceControl           = atomic.NewBool(false)
	EnableResourceControlStrictMode = atomic.NewBool(true)
	EnableCheckConstraint           = atomic.NewBool(DefTiDBEnableCheckConstraint)
	SkipMissingPartitionStats       = atomic.NewBool(DefTiDBSkipMissingPartitionStats)
	TiFlashEnablePipelineMode       = atomic.NewBool(DefTiDBEnableTiFlashPipelineMode)
	ServiceScope                    = atomic.NewString("")
	SchemaVersionCacheLimit         = atomic.NewInt64(DefTiDBSchemaVersionCacheLimit)
	CloudStorageURI                 = atomic.NewString("")
	IgnoreInlistPlanDigest          = atomic.NewBool(DefTiDBIgnoreInlistPlanDigest)
	TxnEntrySizeLimit               = atomic.NewUint64(DefTiDBTxnEntrySizeLimit)

	SchemaCacheSize              = atomic.NewUint64(DefTiDBSchemaCacheSize)
	SchemaCacheSizeOriginText    = atomic.NewString(strconv.Itoa(DefTiDBSchemaCacheSize))
	AccelerateUserCreationUpdate = atomic.NewBool(DefTiDBAccelerateUserCreationUpdate)

	CircuitBreakerPDMetadataErrorRateThresholdRatio = atomic.NewFloat64(0.0)

	AdvancerCheckPointLagLimit = atomic.NewDuration(DefTiDBAdvancerCheckPointLagLimit)
)

func serverMemoryLimitDefaultValue() string {
	total, err := memory.MemTotal()
	if err == nil && total != 0 {
		return "80%"
	}
	return "0"
}

func mustParseTime(layout string, str string) time.Time {
	time, err := time.ParseInLocation(layout, str, time.UTC)
	if err != nil {
		panic(fmt.Sprintf("%s is not in %s duration format", str, layout))
	}

	return time
}

const (
	// OptObjectiveModerate is a possible value and the default value for TiDBOptObjective.
	// Please see comments of SessionVars.OptObjective for details.
	OptObjectiveModerate string = "moderate"
	// OptObjectiveDeterminate is a possible value for TiDBOptObjective.
	OptObjectiveDeterminate = "determinate"
)

// ForcePreAggStr means 1st hashagg will be pre aggregated.
// AutoStr means TiFlash will decide which policy for 1st hashagg.
// ForceStreamingStr means 1st hashagg will for pass through all blocks.
const (
	ForcePreAggStr    = "force_preagg"
	AutoStr           = "auto"
	ForceStreamingStr = "force_streaming"
)

const (
	// AllReplicaStr is the string value of AllReplicas.
	AllReplicaStr = "all_replicas"
	// ClosestAdaptiveStr is the string value of ClosestAdaptive.
	ClosestAdaptiveStr = "closest_adaptive"
	// ClosestReplicasStr is the string value of ClosestReplicas.
	ClosestReplicasStr = "closest_replicas"
)

const (
	// DispatchPolicyRRStr is string value for DispatchPolicyRR.
	DispatchPolicyRRStr = "round_robin"
	// DispatchPolicyConsistentHashStr is string value for DispatchPolicyConsistentHash.
	DispatchPolicyConsistentHashStr = "consistent_hash"
	// DispatchPolicyInvalidStr is string value for DispatchPolicyInvalid.
	DispatchPolicyInvalidStr = "invalid"
)

// ConcurrencyUnset means the value the of the concurrency related variable is unset.
const ConcurrencyUnset = -1

// ExchangeCompressionMode means the compress method used in exchange operator
type ExchangeCompressionMode int

const (
	// ExchangeCompressionModeNONE indicates no compression
	ExchangeCompressionModeNONE ExchangeCompressionMode = iota
	// ExchangeCompressionModeFast indicates fast compression/decompression speed, compression ratio is lower than HC mode
	ExchangeCompressionModeFast
	// ExchangeCompressionModeHC indicates high compression (HC) ratio mode
	ExchangeCompressionModeHC
	// ExchangeCompressionModeUnspecified indicates unspecified compress method, let TiDB choose one
	ExchangeCompressionModeUnspecified

	// RecommendedExchangeCompressionMode indicates recommended compression mode
	RecommendedExchangeCompressionMode ExchangeCompressionMode = ExchangeCompressionModeFast

	exchangeCompressionModeUnspecifiedName string = "UNSPECIFIED"
)

// Name returns the name of ExchangeCompressionMode
func (t ExchangeCompressionMode) Name() string {
	if t == ExchangeCompressionModeUnspecified {
		return exchangeCompressionModeUnspecifiedName
	}
	return t.ToTipbCompressionMode().String()
}

// ToExchangeCompressionMode returns the ExchangeCompressionMode from name
func ToExchangeCompressionMode(name string) (ExchangeCompressionMode, bool) {
	name = strings.ToUpper(name)
	if name == exchangeCompressionModeUnspecifiedName {
		return ExchangeCompressionModeUnspecified, true
	}
	value, ok := tipb.CompressionMode_value[name]
	if ok {
		return ExchangeCompressionMode(value), true
	}
	return ExchangeCompressionModeNONE, false
}

// ToTipbCompressionMode returns tipb.CompressionMode from kv.ExchangeCompressionMode
func (t ExchangeCompressionMode) ToTipbCompressionMode() tipb.CompressionMode {
	switch t {
	case ExchangeCompressionModeNONE:
		return tipb.CompressionMode_NONE
	case ExchangeCompressionModeFast:
		return tipb.CompressionMode_FAST
	case ExchangeCompressionModeHC:
		return tipb.CompressionMode_HIGH_COMPRESSION
	}
	return tipb.CompressionMode_NONE
}

// ScopeFlag is for system variable whether can be changed in global/session dynamically or not.
type ScopeFlag uint8

// TypeFlag is the SysVar type, which doesn't exactly match MySQL types.
type TypeFlag byte

const (
	// ScopeNone means the system variable can not be changed dynamically.
	ScopeNone ScopeFlag = 0
	// ScopeGlobal means the system variable can be changed globally.
	ScopeGlobal ScopeFlag = 1 << 0
	// ScopeSession means the system variable can only be changed in current session.
	ScopeSession ScopeFlag = 1 << 1
	// ScopeInstance means it is similar to global but doesn't propagate to other TiDB servers.
	ScopeInstance ScopeFlag = 1 << 2

	// TypeStr is the default
	TypeStr TypeFlag = iota
	// TypeBool for boolean
	TypeBool
	// TypeInt for integer
	TypeInt
	// TypeEnum for Enum
	TypeEnum
	// TypeFloat for Double
	TypeFloat
	// TypeUnsigned for Unsigned integer
	TypeUnsigned
	// TypeTime for time of day (a TiDB extension)
	TypeTime
	// TypeDuration for a golang duration (a TiDB extension)
	TypeDuration

	// On is the canonical string for ON
	On = "ON"
	// Off is the canonical string for OFF
	Off = "OFF"
	// Warn means return warnings
	Warn = "WARN"
	// IntOnly means enable for int type
	IntOnly = "INT_ONLY"
	// Marker is a special log redact behavior
	Marker = "MARKER"

	// AssertionStrictStr is a choice of variable TiDBTxnAssertionLevel that means full assertions should be performed,
	// even if the performance might be slowed down.
	AssertionStrictStr = "STRICT"
	// AssertionFastStr is a choice of variable TiDBTxnAssertionLevel that means assertions that doesn't affect
	// performance should be performed.
	AssertionFastStr = "FAST"
	// AssertionOffStr is a choice of variable TiDBTxnAssertionLevel that means no assertion should be performed.
	AssertionOffStr = "OFF"
	// OOMActionCancel constants represents the valid action configurations for OOMAction "CANCEL".
	OOMActionCancel = "CANCEL"
	// OOMActionLog constants represents the valid action configurations for OOMAction "LOG".
	OOMActionLog = "LOG"

	// TSOClientRPCModeDefault is a choice of variable TiDBTSOClientRPCMode. In this mode, the TSO client sends batched
	// TSO requests serially.
	TSOClientRPCModeDefault = "DEFAULT"
	// TSOClientRPCModeParallel is a choice of variable TiDBTSOClientRPCMode. In this mode, the TSO client tries to
	// keep approximately 2 batched TSO requests running in parallel. This option tries to reduce the batch-waiting time
	// by half, at the expense of about twice the amount of TSO RPC calls.
	TSOClientRPCModeParallel = "PARALLEL"
	// TSOClientRPCModeParallelFast is a choice of variable TiDBTSOClientRPCMode. In this mode, the TSO client tries to
	// keep approximately 4 batched TSO requests running in parallel. This option tries to reduce the batch-waiting time
	// by 3/4, at the expense of about 4 times the amount of TSO RPC calls.
	TSOClientRPCModeParallelFast = "PARALLEL-FAST"

	// StrategyStandard is a choice of variable TiDBPipelinedDmlResourcePolicy,
	// the best performance policy
	StrategyStandard = "standard"
	// StrategyConservative is a choice of variable TiDBPipelinedDmlResourcePolicy,
	// a rather conservative policy
	StrategyConservative = "conservative"
	// StrategyCustom is a choice of variable TiDBPipelinedDmlResourcePolicy,
	StrategyCustom = "custom"
)

// Global config name list.
const (
	GlobalConfigEnableTopSQL = "enable_resource_metering"
	GlobalConfigSourceID     = "source_id"
)

func (s ScopeFlag) String() string {
	var scopes []string
	if s == ScopeNone {
		return "NONE"
	}
	if s&ScopeSession != 0 {
		scopes = append(scopes, "SESSION")
	}
	if s&ScopeGlobal != 0 {
		scopes = append(scopes, "GLOBAL")
	}
	if s&ScopeInstance != 0 {
		scopes = append(scopes, "INSTANCE")
	}
	return strings.Join(scopes, ",")
}

// ClusteredIndexDefMode controls the default clustered property for primary key.
type ClusteredIndexDefMode int

const (
	// ClusteredIndexDefModeIntOnly indicates only single int primary key will default be clustered.
	ClusteredIndexDefModeIntOnly ClusteredIndexDefMode = 0
	// ClusteredIndexDefModeOn indicates primary key will default be clustered.
	ClusteredIndexDefModeOn ClusteredIndexDefMode = 1
	// ClusteredIndexDefModeOff indicates primary key will default be non-clustered.
	ClusteredIndexDefModeOff ClusteredIndexDefMode = 2
)

// TiDBOptEnableClustered converts enable clustered options to ClusteredIndexDefMode.
func TiDBOptEnableClustered(opt string) ClusteredIndexDefMode {
	switch opt {
	case On:
		return ClusteredIndexDefModeOn
	case Off:
		return ClusteredIndexDefModeOff
	default:
		return ClusteredIndexDefModeIntOnly
	}
}

const (
	// ScatterOff means default, will not scatter region
	ScatterOff string = ""
	// ScatterTable means scatter region at table level
	ScatterTable string = "table"
	// ScatterGlobal means scatter region at global level
	ScatterGlobal string = "global"
)

const (
	// PlacementModeStrict indicates all placement operations should be checked strictly in ddl
	PlacementModeStrict string = "STRICT"
	// PlacementModeIgnore indicates ignore all placement operations in ddl
	PlacementModeIgnore string = "IGNORE"
)

const (
	// LocalDayTimeFormat is the local format of analyze start time and end time.
	LocalDayTimeFormat = "15:04"
	// FullDayTimeFormat is the full format of analyze start time and end time.
	FullDayTimeFormat = "15:04 -0700"
)

// SetDDLReorgWorkerCounter sets DDLReorgWorkerCounter count.
// Sysvar validation enforces the range to already be correct.
func SetDDLReorgWorkerCounter(cnt int32) {
	goatomic.StoreInt32(&DDLReorgWorkerCounter, cnt)
}

// GetDDLReorgWorkerCounter gets DDLReorgWorkerCounter.
func GetDDLReorgWorkerCounter() int32 {
	return goatomic.LoadInt32(&DDLReorgWorkerCounter)
}

// SetDDLFlashbackConcurrency sets DDLFlashbackConcurrency count.
// Sysvar validation enforces the range to already be correct.
func SetDDLFlashbackConcurrency(cnt int32) {
	goatomic.StoreInt32(&DDLFlashbackConcurrency, cnt)
}

// GetDDLFlashbackConcurrency gets DDLFlashbackConcurrency count.
func GetDDLFlashbackConcurrency() int32 {
	return goatomic.LoadInt32(&DDLFlashbackConcurrency)
}

// SetDDLReorgBatchSize sets DDLReorgBatchSize size.
// Sysvar validation enforces the range to already be correct.
func SetDDLReorgBatchSize(cnt int32) {
	goatomic.StoreInt32(&DDLReorgBatchSize, cnt)
}

// GetDDLReorgBatchSize gets DDLReorgBatchSize.
func GetDDLReorgBatchSize() int32 {
	return goatomic.LoadInt32(&DDLReorgBatchSize)
}

// SetDDLErrorCountLimit sets ddlErrorCountlimit size.
func SetDDLErrorCountLimit(cnt int64) {
	goatomic.StoreInt64(&DDLErrorCountLimit, cnt)
}

// GetDDLErrorCountLimit gets ddlErrorCountlimit size.
func GetDDLErrorCountLimit() int64 {
	return goatomic.LoadInt64(&DDLErrorCountLimit)
}

// SetDDLReorgRowFormat sets DDLReorgRowFormat version.
func SetDDLReorgRowFormat(format int64) {
	goatomic.StoreInt64(&DDLReorgRowFormat, format)
}

// GetDDLReorgRowFormat gets DDLReorgRowFormat version.
func GetDDLReorgRowFormat() int64 {
	return goatomic.LoadInt64(&DDLReorgRowFormat)
}

// SetMaxDeltaSchemaCount sets MaxDeltaSchemaCount size.
func SetMaxDeltaSchemaCount(cnt int64) {
	goatomic.StoreInt64(&MaxDeltaSchemaCount, cnt)
}

// GetMaxDeltaSchemaCount gets MaxDeltaSchemaCount size.
func GetMaxDeltaSchemaCount() int64 {
	return goatomic.LoadInt64(&MaxDeltaSchemaCount)
}

// IsMDLEnabled returns if MDL is enabled.
func IsMDLEnabled() bool {
	if kerneltype.IsNextGen() {
		// MDL is very useful to avoid the 'Information schema is changed' error,
		// in next-gen TiDB, MDL is always enabled, as we don't have the compatibility
		// debts.
		// some tests might call SetEnableMDL(false) to disable MDL, but it is not
		// expected in nextgen, we use this branch to ensure MDL is always enabled,
		// even in test.
		return true
	}
	return enableMDL.Load()
}

// SetEnableMDL sets the MDL enable status.
func SetEnableMDL(enabled bool) {
	enableMDL.Store(enabled)
}

// GetDefaultTxnAssertionLevel returns the default assertion level based on kernel type.
// For next-gen, we use strict assertion level to prevent correctness risks.
// For classic, we use off to maintain compatibility.
func GetDefaultTxnAssertionLevel() string {
	if kerneltype.IsNextGen() {
		return AssertionStrictStr
	}
	return AssertionOffStr
}<|MERGE_RESOLUTION|>--- conflicted
+++ resolved
@@ -342,18 +342,16 @@
 	// When > 0: blends conservative and exponential backoff estimates (0.1=mostly conservative, 1.0=full exponential)
 	TiDBOptRiskGroupNDVSkewRatio = "tidb_opt_group_ndv_skew_ratio"
 
-<<<<<<< HEAD
 	// TiDBOptAlwaysKeepJoinKey indicates the optimizer to always keep join keys during optimization.
 	// Join keys are crucial for join optimization like Join Order and Join Algorithm selection, removing
 	// join keys might lead to suboptimal plans in some cases.
 	TiDBOptAlwaysKeepJoinKey = "tidb_opt_always_keep_join_key"
-=======
+
 	// TiDBOptCartesianJoinOrderThreshold controls whether to allow do Cartesian Join first in Join Reorder.
 	// This variable is used as a penalty to trade off the risk and join order quality.
 	// When 0: never do Cartesian Join first.
 	// When > 0: allow Cartesian Join if cost(cartesian join) * threshold < cost(non cartesian join).
 	TiDBOptCartesianJoinOrderThreshold = "tidb_opt_cartesian_join_order_threshold"
->>>>>>> 6eade7b3
 
 	// TiDBOptCPUFactor is the CPU cost of processing one expression for one row.
 	TiDBOptCPUFactor = "tidb_opt_cpu_factor"
@@ -1370,11 +1368,8 @@
 	DefOptRiskRangeSkewRatio                = 0.0
 	DefOptRiskScaleNDVSkewRatio             = 1.0
 	DefOptRiskGroupNDVSkewRatio             = 0.0
-<<<<<<< HEAD
 	DefOptAlwaysKeepJoinKey                 = false
-=======
 	DefOptCartesianJoinOrderThreshold       = 0.0
->>>>>>> 6eade7b3
 	DefOptCPUFactor                         = 3.0
 	DefOptCopCPUFactor                      = 3.0
 	DefOptTiFlashConcurrencyFactor          = 24.0
