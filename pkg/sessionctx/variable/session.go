--- conflicted
+++ resolved
@@ -1023,16 +1023,14 @@
 	// RiskRangeSkewRatio is used to control the ratio of skew that is applied to range predicates that fall within a single bucket or outside the histogram bucket range.
 	RiskRangeSkewRatio float64
 
-<<<<<<< HEAD
 	// RiskScaleNDVSkewRatio controls the NDV estimation risk strategy for scaling NDV estimation.
 	RiskScaleNDVSkewRatio float64
-=======
+
 	// TiDBOptRiskGroupNDVSkewRatio controls the NDV estimation risk strategy for multi-column operations
 	// including GROUP BY, JOIN, and DISTINCT operations.
 	// When 0: uses conservative estimate (max of individual column NDVs, production default)
 	// When > 0: blends conservative and exponential backoff estimates (0.1=mostly conservative, 1.0=full exponential)
 	RiskGroupNDVSkewRatio float64
->>>>>>> 5fab436e
 
 	// cpuFactor is the CPU cost of processing one expression for one row.
 	cpuFactor float64
@@ -2201,11 +2199,8 @@
 		BroadcastJoinThresholdSize:    vardef.DefBroadcastJoinThresholdSize,
 		BroadcastJoinThresholdCount:   vardef.DefBroadcastJoinThresholdCount,
 		OptimizerSelectivityLevel:     vardef.DefTiDBOptimizerSelectivityLevel,
-<<<<<<< HEAD
 		RiskScaleNDVSkewRatio:         vardef.DefOptRiskScaleNDVSkewRatio,
-=======
 		RiskGroupNDVSkewRatio:         vardef.DefOptRiskGroupNDVSkewRatio,
->>>>>>> 5fab436e
 		EnableOuterJoinReorder:        vardef.DefTiDBEnableOuterJoinReorder,
 		RetryLimit:                    vardef.DefTiDBRetryLimit,
 		DisableTxnAutoRetry:           vardef.DefTiDBDisableTxnAutoRetry,
