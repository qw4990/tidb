// Copyright 2022 PingCAP, Inc.
//
// Licensed under the Apache License, Version 2.0 (the "License");
// you may not use this file except in compliance with the License.
// You may obtain a copy of the License at
//
//     http://www.apache.org/licenses/LICENSE-2.0
//
// Unless required by applicable law or agreed to in writing, software
// distributed under the License is distributed on an "AS IS" BASIS,
// WITHOUT WARRANTIES OR CONDITIONS OF ANY KIND, either express or implied.
// See the License for the specific language governing permissions and
// limitations under the License.

package core

import (
	"context"

	"github.com/pingcap/errors"
	"github.com/pingcap/tidb/pkg/bindinfo"
	"github.com/pingcap/tidb/pkg/domain"
	"github.com/pingcap/tidb/pkg/expression"
	"github.com/pingcap/tidb/pkg/infoschema"
	"github.com/pingcap/tidb/pkg/kv"
	"github.com/pingcap/tidb/pkg/metrics"
	"github.com/pingcap/tidb/pkg/parser/ast"
	"github.com/pingcap/tidb/pkg/parser/mysql"
	"github.com/pingcap/tidb/pkg/planner/core/base"
	core_metrics "github.com/pingcap/tidb/pkg/planner/core/metrics"
	"github.com/pingcap/tidb/pkg/planner/util/debugtrace"
	"github.com/pingcap/tidb/pkg/planner/util/fixcontrol"
	"github.com/pingcap/tidb/pkg/privilege"
	"github.com/pingcap/tidb/pkg/sessionctx"
<<<<<<< HEAD
=======
	"github.com/pingcap/tidb/pkg/sessionctx/variable"
>>>>>>> 17d3f7fd
	"github.com/pingcap/tidb/pkg/sessiontxn/staleread"
	"github.com/pingcap/tidb/pkg/table/tables"
	"github.com/pingcap/tidb/pkg/types"
	driver "github.com/pingcap/tidb/pkg/types/parser_driver"
	"github.com/pingcap/tidb/pkg/util/chunk"
	"github.com/pingcap/tidb/pkg/util/collate"
	contextutil "github.com/pingcap/tidb/pkg/util/context"
	"github.com/pingcap/tidb/pkg/util/dbterror/plannererrors"
	"github.com/pingcap/tidb/pkg/util/kvcache"
	utilpc "github.com/pingcap/tidb/pkg/util/plancache"
	"github.com/pingcap/tidb/pkg/util/ranger"
)

// PlanCacheKeyTestIssue43667 is only for test.
type PlanCacheKeyTestIssue43667 struct{}

// PlanCacheKeyTestIssue46760 is only for test.
type PlanCacheKeyTestIssue46760 struct{}

// PlanCacheKeyTestIssue47133 is only for test.
type PlanCacheKeyTestIssue47133 struct{}

// SetParameterValuesIntoSCtx sets these parameters into session context.
func SetParameterValuesIntoSCtx(sctx base.PlanContext, isNonPrep bool, markers []ast.ParamMarkerExpr, params []expression.Expression) error {
	vars := sctx.GetSessionVars()
	vars.PlanCacheParams.Reset()
	for i, usingParam := range params {
		val, err := usingParam.Eval(sctx.GetExprCtx().GetEvalCtx(), chunk.Row{})
		if err != nil {
			return err
		}
		if isGetVarBinaryLiteral(sctx, usingParam) {
			binVal, convErr := val.ToBytes()
			if convErr != nil {
				return convErr
			}
			val.SetBinaryLiteral(binVal)
		}
		if markers != nil {
			param := markers[i].(*driver.ParamMarkerExpr)
			param.Datum = val
			param.InExecute = true
		}
		vars.PlanCacheParams.Append(val)
	}
	if vars.StmtCtx.EnableOptimizerDebugTrace && len(vars.PlanCacheParams.AllParamValues()) > 0 {
		vals := vars.PlanCacheParams.AllParamValues()
		valStrs := make([]string, len(vals))
		for i, val := range vals {
			valStrs[i] = val.String()
		}
		debugtrace.RecordAnyValuesWithNames(sctx, "Parameter datums for EXECUTE", valStrs)
	}
	vars.PlanCacheParams.SetForNonPrepCache(isNonPrep)
	return nil
}

func planCachePreprocess(ctx context.Context, sctx sessionctx.Context, isNonPrepared bool, is infoschema.InfoSchema, stmt *PlanCacheStmt, params []expression.Expression) error {
	vars := sctx.GetSessionVars()
	stmtAst := stmt.PreparedAst
	vars.StmtCtx.StmtType = stmtAst.StmtType

	// step 1: check parameter number
	if len(stmt.Params) != len(params) {
		return errors.Trace(plannererrors.ErrWrongParamCount)
	}

	// step 2: set parameter values
	if err := SetParameterValuesIntoSCtx(sctx.GetPlanCtx(), isNonPrepared, stmt.Params, params); err != nil {
		return errors.Trace(err)
	}

	// step 3: add metadata lock and check each table's schema version
	schemaNotMatch := false
	for i := 0; i < len(stmt.dbName); i++ {
		_, ok := is.TableByID(stmt.tbls[i].Meta().ID)
		if !ok {
			tblByName, err := is.TableByName(stmt.dbName[i], stmt.tbls[i].Meta().Name)
			if err != nil {
				return plannererrors.ErrSchemaChanged.GenWithStack("Schema change caused error: %s", err.Error())
			}
			delete(stmt.RelateVersion, stmt.tbls[i].Meta().ID)
			stmt.tbls[i] = tblByName
			stmt.RelateVersion[tblByName.Meta().ID] = tblByName.Meta().Revision
		}
		newTbl, err := tryLockMDLAndUpdateSchemaIfNecessary(sctx.GetPlanCtx(), stmt.dbName[i], stmt.tbls[i], is)
		if err != nil {
			schemaNotMatch = true
			continue
		}
		if stmt.tbls[i].Meta().Revision != newTbl.Meta().Revision {
			schemaNotMatch = true
		}
		stmt.tbls[i] = newTbl
		stmt.RelateVersion[newTbl.Meta().ID] = newTbl.Meta().Revision
	}

	// step 4: check schema version
	if schemaNotMatch || stmt.SchemaVersion != is.SchemaMetaVersion() {
		// In order to avoid some correctness issues, we have to clear the
		// cached plan once the schema version is changed.
		// Cached plan in prepared struct does NOT have a "cache key" with
		// schema version like prepared plan cache key
		stmt.PointGet.Executor = nil
		stmt.PointGet.ColumnInfos = nil
		// If the schema version has changed we need to preprocess it again,
		// if this time it failed, the real reason for the error is schema changed.
		// Example:
		// When running update in prepared statement's schema version distinguished from the one of execute statement
		// We should reset the tableRefs in the prepared update statements, otherwise, the ast nodes still hold the old
		// tableRefs columnInfo which will cause chaos in logic of trying point get plan. (should ban non-public column)
		ret := &PreprocessorReturn{InfoSchema: is}
		err := Preprocess(ctx, sctx, stmtAst.Stmt, InPrepare, WithPreprocessorReturn(ret))
		if err != nil {
			return plannererrors.ErrSchemaChanged.GenWithStack("Schema change caused error: %s", err.Error())
		}
		stmt.SchemaVersion = is.SchemaMetaVersion()
	}

	// step 5: handle expiration
	// If the lastUpdateTime less than expiredTimeStamp4PC,
	// it means other sessions have executed 'admin flush instance plan_cache'.
	// So we need to clear the current session's plan cache.
	// And update lastUpdateTime to the newest one.
	expiredTimeStamp4PC := domain.GetDomain(sctx).ExpiredTimeStamp4PC()
	if stmt.StmtCacheable && expiredTimeStamp4PC.Compare(vars.LastUpdateTime4PC) > 0 {
		sctx.GetSessionPlanCache().DeleteAll()
		vars.LastUpdateTime4PC = expiredTimeStamp4PC
	}

	return nil
}

// GetPlanFromSessionPlanCache is the entry point of Plan Cache.
// It tries to get a valid cached plan from this session's plan cache.
// If there is no such a plan, it'll call the optimizer to generate a new one.
// isNonPrepared indicates whether to use the non-prepared plan cache or the prepared plan cache.
func GetPlanFromSessionPlanCache(ctx context.Context, sctx sessionctx.Context,
	isNonPrepared bool, is infoschema.InfoSchema, stmt *PlanCacheStmt,
	params []expression.Expression) (plan base.Plan, names []*types.FieldName, err error) {
	if err := planCachePreprocess(ctx, sctx, isNonPrepared, is, stmt, params); err != nil {
		return nil, nil, err
	}

	var cacheKey kvcache.Key
	sessVars := sctx.GetSessionVars()
	stmtCtx := sessVars.StmtCtx
	cacheEnabled := false
	if isNonPrepared {
		stmtCtx.SetCacheType(contextutil.SessionNonPrepared)
		cacheEnabled = sctx.GetSessionVars().EnableNonPreparedPlanCache // plan-cache might be disabled after prepare.
	} else {
		stmtCtx.SetCacheType(contextutil.SessionPrepared)
		cacheEnabled = sctx.GetSessionVars().EnablePreparedPlanCache
	}
	if stmt.StmtCacheable && cacheEnabled {
		stmtCtx.EnablePlanCache()
	}
	if stmt.UncacheableReason != "" {
		stmtCtx.WarnSkipPlanCache(stmt.UncacheableReason)
	}

	var bindSQL string
	if stmtCtx.UseCache() {
		var ignoreByBinding bool
		bindSQL, ignoreByBinding = bindinfo.MatchSQLBindingForPlanCache(sctx, stmt.PreparedAst.Stmt, &stmt.BindingInfo)
		if ignoreByBinding {
			stmtCtx.SetSkipPlanCache("ignore plan cache by binding")
		}
	}

	// In rc or for update read, we need the latest schema version to decide whether we need to
	// rebuild the plan. So we set this value in rc or for update read. In other cases, let it be 0.
	var latestSchemaVersion int64

	if stmtCtx.UseCache() {
		if sctx.GetSessionVars().IsIsolation(ast.ReadCommitted) || stmt.ForUpdateRead {
			// In Rc or ForUpdateRead, we should check if the information schema has been changed since
			// last time. If it changed, we should rebuild the plan. Here, we use a different and more
			// up-to-date schema version which can lead plan cache miss and thus, the plan will be rebuilt.
			latestSchemaVersion = domain.GetDomain(sctx).InfoSchema().SchemaMetaVersion()
		}
		if cacheKey, err = NewPlanCacheKey(sctx.GetSessionVars(), stmt.StmtText,
			stmt.StmtDB, stmt.SchemaVersion, latestSchemaVersion, bindSQL,
			expression.ExprPushDownBlackListReloadTimeStamp.Load(), stmt.RelateVersion); err != nil {
			return nil, nil, err
		}
	}

<<<<<<< HEAD
=======
	if stmtCtx.UseCache() && stmt.PointGet.Plan != nil { // special code path for fast point plan
		if plan, names, ok, err := getCachedPointPlan(stmt, sessVars); ok {
			return plan, names, err
		}
	}

>>>>>>> 17d3f7fd
	matchOpts, err := GetMatchOpts(sctx, is, stmt, params)
	if err != nil {
		return nil, nil, err
	}

	if stmtCtx.UseCache() { // for non-point plans
		if plan, names, ok, err := getCachedPointPlan(sctx, cacheKey, matchOpts); ok {
			return plan, names, err
		}
		if plan, names, ok, err := getCachedPlan(sctx, isNonPrepared, cacheKey, bindSQL, is, stmt, matchOpts); err != nil || ok {
			return plan, names, err
		}
	}

	return generateNewPlan(ctx, sctx, isNonPrepared, is, stmt, cacheKey, latestSchemaVersion, bindSQL, matchOpts)
}

// parseParamTypes get parameters' types in PREPARE statement
func parseParamTypes(sctx sessionctx.Context, params []expression.Expression) (paramTypes []*types.FieldType) {
	paramTypes = make([]*types.FieldType, 0, len(params))
	for _, param := range params {
		if c, ok := param.(*expression.Constant); ok { // from binary protocol
			paramTypes = append(paramTypes, c.GetType())
			continue
		}

		// from text protocol, there must be a GetVar function
		name := param.(*expression.ScalarFunction).GetArgs()[0].String()
		tp, ok := sctx.GetSessionVars().GetUserVarType(name)
		if !ok {
			tp = types.NewFieldType(mysql.TypeNull)
		}
		paramTypes = append(paramTypes, tp)
	}
	return
}

<<<<<<< HEAD
func getCachedPointPlan(sctx sessionctx.Context, cacheKey kvcache.Key, matchOpts *utilpc.PlanCacheMatchOpts) (base.Plan,
=======
func getCachedPointPlan(stmt *PlanCacheStmt, sessVars *variable.SessionVars) (base.Plan,
>>>>>>> 17d3f7fd
	[]*types.FieldName, bool, error) {
	// short path for point-get plans
	// Rewriting the expression in the select.where condition  will convert its
	// type from "paramMarker" to "Constant".When Point Select queries are executed,
	// the expression in the where condition will not be evaluated,
	// so you don't need to consider whether prepared.useCache is enabled.
	candidate, exist := sctx.GetSessionPlanCache().Get(cacheKey, matchOpts)
	if !exist {
		return nil, nil, false, nil
	}
	cachedVal := candidate.(*PlanCacheValue)
	plan, names := cachedVal.Plan, cachedVal.OutPutNames
	if !RebuildPlan4CachedPlan(plan) {
		return nil, nil, false, nil
	}
	if metrics.ResettablePlanCacheCounterFortTest {
		metrics.PlanCacheCounter.WithLabelValues("prepare").Inc()
	} else {
		// only for prepared plan cache
		core_metrics.GetPlanCacheHitCounter(false).Inc()
	}
<<<<<<< HEAD
	sctx.GetSessionVars().FoundInPlanCache = true
	sctx.GetSessionVars().StmtCtx.PointExec = true
=======
	sessVars.FoundInPlanCache = true
>>>>>>> 17d3f7fd
	if pointGetPlan, ok := plan.(*PointGetPlan); ok && pointGetPlan != nil && pointGetPlan.stmtHints != nil {
		sctx.GetSessionVars().StmtCtx.StmtHints = *pointGetPlan.stmtHints
	}
	return plan, names, true, nil
}

func getCachedPlan(sctx sessionctx.Context, isNonPrepared bool, cacheKey kvcache.Key, bindSQL string,
	is infoschema.InfoSchema, stmt *PlanCacheStmt, matchOpts *utilpc.PlanCacheMatchOpts) (base.Plan,
	[]*types.FieldName, bool, error) {
	sessVars := sctx.GetSessionVars()
	stmtCtx := sessVars.StmtCtx

	candidate, exist := sctx.GetSessionPlanCache().Get(cacheKey, matchOpts)
	if !exist {
		return nil, nil, false, nil
	}
	cachedVal := candidate.(*PlanCacheValue)
	if err := CheckPreparedPriv(sctx, stmt, is); err != nil {
		return nil, nil, false, err
	}
	for tblInfo, unionScan := range cachedVal.TblInfo2UnionScan {
		if !unionScan && tableHasDirtyContent(sctx.GetPlanCtx(), tblInfo) {
			// TODO we can inject UnionScan into cached plan to avoid invalidating it, though
			// rebuilding the filters in UnionScan is pretty trivial.
			sctx.GetSessionPlanCache().Delete(cacheKey)
			return nil, nil, false, nil
		}
	}
	if !RebuildPlan4CachedPlan(cachedVal.Plan) {
		return nil, nil, false, nil
	}
	sessVars.FoundInPlanCache = true
	if len(bindSQL) > 0 {
		// When the `len(bindSQL) > 0`, it means we use the binding.
		// So we need to record this.
		sessVars.FoundInBinding = true
	}
	if metrics.ResettablePlanCacheCounterFortTest {
		metrics.PlanCacheCounter.WithLabelValues("prepare").Inc()
	} else {
		core_metrics.GetPlanCacheHitCounter(isNonPrepared).Inc()
	}
	stmtCtx.SetPlanDigest(stmt.NormalizedPlan, stmt.PlanDigest)
	stmtCtx.StmtHints = *cachedVal.stmtHints
	return cachedVal.Plan, cachedVal.OutputColumns, true, nil
}

// generateNewPlan call the optimizer to generate a new plan for current statement
// and try to add it to cache
func generateNewPlan(ctx context.Context, sctx sessionctx.Context, isNonPrepared bool, is infoschema.InfoSchema,
	stmt *PlanCacheStmt, cacheKey kvcache.Key, latestSchemaVersion int64, bindSQL string,
	matchOpts *utilpc.PlanCacheMatchOpts) (base.Plan, []*types.FieldName, error) {
	stmtAst := stmt.PreparedAst
	sessVars := sctx.GetSessionVars()
	stmtCtx := sessVars.StmtCtx

	core_metrics.GetPlanCacheMissCounter(isNonPrepared).Inc()
	sctx.GetSessionVars().StmtCtx.InPreparedPlanBuilding = true
	p, names, err := OptimizeAstNode(ctx, sctx, stmtAst.Stmt, is)
	sctx.GetSessionVars().StmtCtx.InPreparedPlanBuilding = false
	if err != nil {
		return nil, nil, err
	}
	err = tryCachePointPlan(ctx, sctx.GetPlanCtx(), stmt, p)
	if err != nil {
		return nil, nil, err
	}

	// check whether this plan is cacheable.
	if stmtCtx.UseCache() {
		if cacheable, reason := isPlanCacheable(sctx.GetPlanCtx(), p, len(matchOpts.ParamTypes), len(matchOpts.LimitOffsetAndCount), matchOpts.HasSubQuery); !cacheable {
			stmtCtx.SetSkipPlanCache(reason)
		}
	}

	// put this plan into the plan cache.
	if stmtCtx.UseCache() {
		// rebuild key to exclude kv.TiFlash when stmt is not read only
		if _, isolationReadContainTiFlash := sessVars.IsolationReadEngines[kv.TiFlash]; isolationReadContainTiFlash && !IsReadOnly(stmtAst.Stmt, sessVars) {
			delete(sessVars.IsolationReadEngines, kv.TiFlash)
			if cacheKey, err = NewPlanCacheKey(sessVars, stmt.StmtText, stmt.StmtDB,
				stmt.SchemaVersion, latestSchemaVersion, bindSQL, expression.ExprPushDownBlackListReloadTimeStamp.Load(), stmt.RelateVersion); err != nil {
				return nil, nil, err
			}
			sessVars.IsolationReadEngines[kv.TiFlash] = struct{}{}
		}
		cached := NewPlanCacheValue(p, names, stmtCtx.TblInfo2UnionScan, matchOpts, &stmtCtx.StmtHints)
		stmt.NormalizedPlan, stmt.PlanDigest = NormalizePlan(p)
		stmtCtx.SetPlan(p)
		stmtCtx.SetPlanDigest(stmt.NormalizedPlan, stmt.PlanDigest)
		sctx.GetSessionPlanCache().Put(cacheKey, cached, matchOpts)
	}
	sessVars.FoundInPlanCache = false
	return p, names, err
}

// RebuildPlan4CachedPlan will rebuild this plan under current user parameters.
func RebuildPlan4CachedPlan(p base.Plan) (ok bool) {
	sc := p.SCtx().GetSessionVars().StmtCtx
	if !sc.UseCache() {
		return false // plan-cache is disabled for this query
	}

	sc.InPreparedPlanBuilding = true
	defer func() { sc.InPreparedPlanBuilding = false }()
	if err := rebuildRange(p); err != nil {
		sc.AppendWarning(errors.NewNoStackErrorf("skip plan-cache: plan rebuild failed, %s", err.Error()))
		return false // fail to rebuild ranges
	}
	if !sc.UseCache() {
		// in this case, the UseCache flag changes from `true` to `false`, then there must be some
		// over-optimized operations were triggered, return `false` for safety here.
		return false
	}
	return true
}

func updateRange(p base.PhysicalPlan, ranges ranger.Ranges, rangeInfo string) {
	switch x := p.(type) {
	case *PhysicalTableScan:
		x.Ranges = ranges
		x.rangeInfo = rangeInfo
	case *PhysicalIndexScan:
		x.Ranges = ranges
		x.rangeInfo = rangeInfo
	case *PhysicalTableReader:
		updateRange(x.TablePlans[0], ranges, rangeInfo)
	case *PhysicalIndexReader:
		updateRange(x.IndexPlans[0], ranges, rangeInfo)
	case *PhysicalIndexLookUpReader:
		updateRange(x.IndexPlans[0], ranges, rangeInfo)
	}
}

// rebuildRange doesn't set mem limit for building ranges. There are two reasons why we don't restrict range mem usage here.
//  1. The cached plan must be able to build complete ranges under mem limit when it is generated. Hence we can just build
//     ranges from x.AccessConditions. The only difference between the last ranges and new ranges is the change of parameter
//     values, which doesn't cause much change on the mem usage of complete ranges.
//  2. Different parameter values can change the mem usage of complete ranges. If we set range mem limit here, range fallback
//     may heppen and cause correctness problem. For example, a in (?, ?, ?) is the access condition. When the plan is firstly
//     generated, its complete ranges are ['a','a'], ['b','b'], ['c','c'], whose mem usage is under range mem limit 100B.
//     When the cached plan is hit, the complete ranges may become ['aaa','aaa'], ['bbb','bbb'], ['ccc','ccc'], whose mem
//     usage exceeds range mem limit 100B, and range fallback happens and tidb may fetch more rows than users expect.
func rebuildRange(p base.Plan) error {
	sctx := p.SCtx()
	sc := p.SCtx().GetSessionVars().StmtCtx
	var err error
	switch x := p.(type) {
	case *PhysicalIndexHashJoin:
		return rebuildRange(&x.PhysicalIndexJoin)
	case *PhysicalIndexMergeJoin:
		return rebuildRange(&x.PhysicalIndexJoin)
	case *PhysicalIndexJoin:
		if err := x.Ranges.Rebuild(); err != nil {
			return err
		}
		if mutableRange, ok := x.Ranges.(*mutableIndexJoinRange); ok {
			helper := mutableRange.buildHelper
			rangeInfo := helper.buildRangeDecidedByInformation(helper.chosenPath.IdxCols, mutableRange.outerJoinKeys)
			innerPlan := x.Children()[x.InnerChildIdx]
			updateRange(innerPlan, x.Ranges.Range(), rangeInfo)
		}
		for _, child := range x.Children() {
			err = rebuildRange(child)
			if err != nil {
				return err
			}
		}
	case *PhysicalTableScan:
		err = buildRangeForTableScan(sctx, x)
		if err != nil {
			return err
		}
	case *PhysicalIndexScan:
		err = buildRangeForIndexScan(sctx, x)
		if err != nil {
			return err
		}
	case *PhysicalTableReader:
		err = rebuildRange(x.TablePlans[0])
		if err != nil {
			return err
		}
	case *PhysicalIndexReader:
		err = rebuildRange(x.IndexPlans[0])
		if err != nil {
			return err
		}
	case *PhysicalIndexLookUpReader:
		err = rebuildRange(x.IndexPlans[0])
		if err != nil {
			return err
		}
	case *PointGetPlan:
		if x.TblInfo.GetPartitionInfo() != nil {
			if fixcontrol.GetBoolWithDefault(sctx.GetSessionVars().OptimizerFixControl, fixcontrol.Fix33031, false) {
				return errors.NewNoStackError("Fix33031 fix-control set and partitioned table in cached Point Get plan")
			}
		}
		// if access condition is not nil, which means it's a point get generated by cbo.
		if x.AccessConditions != nil {
			if x.IndexInfo != nil {
				ranges, err := ranger.DetachCondAndBuildRangeForIndex(x.ctx.GetRangerCtx(), x.AccessConditions, x.IdxCols, x.IdxColLens, 0)
				if err != nil {
					return err
				}
				if len(ranges.Ranges) != 1 || !isSafeRange(x.AccessConditions, ranges, false, nil) {
					return errors.New("rebuild to get an unsafe range")
				}
				for i := range x.IndexValues {
					x.IndexValues[i] = ranges.Ranges[0].LowVal[i]
				}
			} else {
				var pkCol *expression.Column
				var unsignedIntHandle bool
				if x.TblInfo.PKIsHandle {
					if pkColInfo := x.TblInfo.GetPkColInfo(); pkColInfo != nil {
						pkCol = expression.ColInfo2Col(x.schema.Columns, pkColInfo)
					}
					if !x.TblInfo.IsCommonHandle {
						unsignedIntHandle = true
					}
				}
				if pkCol != nil {
					ranges, accessConds, remainingConds, err := ranger.BuildTableRange(x.AccessConditions, x.ctx.GetRangerCtx(), pkCol.RetType, 0)
					if err != nil {
						return err
					}
					if len(ranges) != 1 || !isSafeRange(x.AccessConditions, &ranger.DetachRangeResult{
						Ranges:        ranges,
						AccessConds:   accessConds,
						RemainedConds: remainingConds,
					}, unsignedIntHandle, nil) {
						return errors.New("rebuild to get an unsafe range")
					}
					x.Handle = kv.IntHandle(ranges[0].LowVal[0].GetInt64())
				}
			}
		}
		if x.HandleConstant != nil {
			dVal, err := convertConstant2Datum(sctx, x.HandleConstant, x.handleFieldType)
			if err != nil {
				return err
			}
			iv, err := dVal.ToInt64(sc.TypeCtx())
			if err != nil {
				return err
			}
			x.Handle = kv.IntHandle(iv)
			return nil
		}
		for i, param := range x.IndexConstants {
			if param != nil {
				dVal, err := convertConstant2Datum(sctx, param, x.ColsFieldType[i])
				if err != nil {
					return err
				}
				x.IndexValues[i] = *dVal
			}
		}
		return nil
	case *BatchPointGetPlan:
		if x.TblInfo.GetPartitionInfo() != nil && fixcontrol.GetBoolWithDefault(sctx.GetSessionVars().OptimizerFixControl, fixcontrol.Fix33031, false) {
			return errors.NewNoStackError("Fix33031 fix-control set and partitioned table in cached Batch Point Get plan")
		}
		// if access condition is not nil, which means it's a point get generated by cbo.
		if x.AccessConditions != nil {
			if x.IndexInfo != nil {
				ranges, err := ranger.DetachCondAndBuildRangeForIndex(x.ctx.GetRangerCtx(), x.AccessConditions, x.IdxCols, x.IdxColLens, 0)
				if err != nil {
					return err
				}
				if len(ranges.Ranges) != len(x.IndexValues) || !isSafeRange(x.AccessConditions, ranges, false, nil) {
					return errors.New("rebuild to get an unsafe range")
				}
				for i := range ranges.Ranges {
					copy(x.IndexValues[i], ranges.Ranges[i].LowVal)
				}
			} else {
				var pkCol *expression.Column
				var unsignedIntHandle bool
				if x.TblInfo.PKIsHandle {
					if pkColInfo := x.TblInfo.GetPkColInfo(); pkColInfo != nil {
						pkCol = expression.ColInfo2Col(x.schema.Columns, pkColInfo)
					}
					if !x.TblInfo.IsCommonHandle {
						unsignedIntHandle = true
					}
				}
				if pkCol != nil {
					ranges, accessConds, remainingConds, err := ranger.BuildTableRange(x.AccessConditions, x.ctx.GetRangerCtx(), pkCol.RetType, 0)
					if err != nil {
						return err
					}
					if len(ranges) != len(x.Handles) || !isSafeRange(x.AccessConditions, &ranger.DetachRangeResult{
						Ranges:        ranges,
						AccessConds:   accessConds,
						RemainedConds: remainingConds,
					}, unsignedIntHandle, nil) {
						return errors.New("rebuild to get an unsafe range")
					}
					for i := range ranges {
						x.Handles[i] = kv.IntHandle(ranges[i].LowVal[0].GetInt64())
					}
				}
			}
		}
		if len(x.HandleParams) > 0 {
			if len(x.HandleParams) != len(x.Handles) {
				return errors.New("rebuild to get an unsafe range, Handles length diff")
			}
			for i, param := range x.HandleParams {
				if param != nil {
					dVal, err := convertConstant2Datum(sctx, param, x.HandleType)
					if err != nil {
						return err
					}
					iv, err := dVal.ToInt64(sc.TypeCtx())
					if err != nil {
						return err
					}
					x.Handles[i] = kv.IntHandle(iv)
				}
			}
		}
		if len(x.IndexValueParams) > 0 {
			if len(x.IndexValueParams) != len(x.IndexValues) {
				return errors.New("rebuild to get an unsafe range, IndexValue length diff")
			}
			for i, params := range x.IndexValueParams {
				if len(params) < 1 {
					continue
				}
				for j, param := range params {
					if param != nil {
						dVal, err := convertConstant2Datum(sctx, param, x.IndexColTypes[j])
						if err != nil {
							return err
						}
						x.IndexValues[i][j] = *dVal
					}
				}
			}
		}
	case *PhysicalIndexMergeReader:
		indexMerge := p.(*PhysicalIndexMergeReader)
		for _, partialPlans := range indexMerge.PartialPlans {
			err = rebuildRange(partialPlans[0])
			if err != nil {
				return err
			}
		}
		// We don't need to handle the indexMerge.TablePlans, because the tablePlans
		// only can be (Selection) + TableRowIDScan. There have no range need to rebuild.
	case base.PhysicalPlan:
		for _, child := range x.Children() {
			err = rebuildRange(child)
			if err != nil {
				return err
			}
		}
	case *Insert:
		if x.SelectPlan != nil {
			return rebuildRange(x.SelectPlan)
		}
	case *Update:
		if x.SelectPlan != nil {
			return rebuildRange(x.SelectPlan)
		}
	case *Delete:
		if x.SelectPlan != nil {
			return rebuildRange(x.SelectPlan)
		}
	}
	return nil
}

func convertConstant2Datum(ctx base.PlanContext, con *expression.Constant, target *types.FieldType) (*types.Datum, error) {
	val, err := con.Eval(ctx.GetExprCtx().GetEvalCtx(), chunk.Row{})
	if err != nil {
		return nil, err
	}
	tc := ctx.GetSessionVars().StmtCtx.TypeCtx()
	dVal, err := val.ConvertTo(tc, target)
	if err != nil {
		return nil, err
	}
	// The converted result must be same as original datum.
	cmp, err := dVal.Compare(tc, &val, collate.GetCollator(target.GetCollate()))
	if err != nil || cmp != 0 {
		return nil, errors.New("Convert constant to datum is failed, because the constant has changed after the covert")
	}
	return &dVal, nil
}

func buildRangeForTableScan(sctx base.PlanContext, ts *PhysicalTableScan) (err error) {
	if ts.Table.IsCommonHandle {
		pk := tables.FindPrimaryIndex(ts.Table)
		pkCols := make([]*expression.Column, 0, len(pk.Columns))
		pkColsLen := make([]int, 0, len(pk.Columns))
		for _, colInfo := range pk.Columns {
			if pkCol := expression.ColInfo2Col(ts.schema.Columns, ts.Table.Columns[colInfo.Offset]); pkCol != nil {
				pkCols = append(pkCols, pkCol)
				// We need to consider the prefix index.
				// For example: when we have 'a varchar(50), index idx(a(10))'
				// So we will get 'colInfo.Length = 50' and 'pkCol.RetType.flen = 10'.
				// In 'hasPrefix' function from 'util/ranger/ranger.go' file,
				// we use 'columnLength == types.UnspecifiedLength' to check whether we have prefix index.
				if colInfo.Length != types.UnspecifiedLength && colInfo.Length == pkCol.RetType.GetFlen() {
					pkColsLen = append(pkColsLen, types.UnspecifiedLength)
				} else {
					pkColsLen = append(pkColsLen, colInfo.Length)
				}
			}
		}
		if len(pkCols) > 0 {
			res, err := ranger.DetachCondAndBuildRangeForIndex(sctx.GetRangerCtx(), ts.AccessCondition, pkCols, pkColsLen, 0)
			if err != nil {
				return err
			}
			if !isSafeRange(ts.AccessCondition, res, false, ts.Ranges) {
				return errors.New("rebuild to get an unsafe range")
			}
			ts.Ranges = res.Ranges
		} else {
			if len(ts.AccessCondition) > 0 {
				return errors.New("fail to build ranges, cannot get the primary key column")
			}
			ts.Ranges = ranger.FullRange()
		}
	} else {
		var pkCol *expression.Column
		if ts.Table.PKIsHandle {
			if pkColInfo := ts.Table.GetPkColInfo(); pkColInfo != nil {
				pkCol = expression.ColInfo2Col(ts.schema.Columns, pkColInfo)
			}
		}
		if pkCol != nil {
			ranges, accessConds, remainingConds, err := ranger.BuildTableRange(ts.AccessCondition, sctx.GetRangerCtx(), pkCol.RetType, 0)
			if err != nil {
				return err
			}
			if !isSafeRange(ts.AccessCondition, &ranger.DetachRangeResult{
				Ranges:        ts.Ranges,
				AccessConds:   accessConds,
				RemainedConds: remainingConds,
			}, true, ts.Ranges) {
				return errors.New("rebuild to get an unsafe range")
			}
			ts.Ranges = ranges
		} else {
			if len(ts.AccessCondition) > 0 {
				return errors.New("fail to build ranges, cannot get the primary key column")
			}
			ts.Ranges = ranger.FullIntRange(false)
		}
	}
	return
}

func buildRangeForIndexScan(sctx base.PlanContext, is *PhysicalIndexScan) (err error) {
	if len(is.IdxCols) == 0 {
		if ranger.HasFullRange(is.Ranges, false) { // the original range is already a full-range.
			is.Ranges = ranger.FullRange()
			return
		}
		return errors.New("unexpected range for PhysicalIndexScan")
	}

	res, err := ranger.DetachCondAndBuildRangeForIndex(sctx.GetRangerCtx(), is.AccessCondition, is.IdxCols, is.IdxColLens, 0)
	if err != nil {
		return err
	}
	if !isSafeRange(is.AccessCondition, res, false, is.Ranges) {
		return errors.New("rebuild to get an unsafe range")
	}
	is.Ranges = res.Ranges
	return
}

// checkRebuiltRange checks whether the re-built range is safe.
// To re-use a cached plan, the planner needs to rebuild the access range, but as
// parameters change, some unsafe ranges may occur.
// For example, the first time the planner can build a range `(2, 5)` from `a>2 and a<(?)5`, but if the
// parameter changes to `(?)1`, then it'll get an unsafe range `(empty)`.
// To make plan-cache safer, let the planner abandon the cached plan if it gets an unsafe range here.
func isSafeRange(accessConds []expression.Expression, rebuiltResult *ranger.DetachRangeResult,
	unsignedIntHandle bool, originalRange ranger.Ranges) (safe bool) {
	if len(rebuiltResult.RemainedConds) > 0 || // the ranger generates some other extra conditions
		len(rebuiltResult.AccessConds) != len(accessConds) || // not all access conditions are used
		len(rebuiltResult.Ranges) == 0 { // get an empty range
		return false
	}

	if len(accessConds) > 0 && // if have accessConds, and
		ranger.HasFullRange(rebuiltResult.Ranges, unsignedIntHandle) && // get an full range, and
		originalRange != nil && !ranger.HasFullRange(originalRange, unsignedIntHandle) { // the original range is not a full range
		return false
	}

	return true
}

// CheckPreparedPriv checks the privilege of the prepared statement
func CheckPreparedPriv(sctx sessionctx.Context, stmt *PlanCacheStmt, is infoschema.InfoSchema) error {
	if pm := privilege.GetPrivilegeManager(sctx); pm != nil {
		visitInfo := VisitInfo4PrivCheck(is, stmt.PreparedAst.Stmt, stmt.VisitInfos)
		if err := CheckPrivilege(sctx.GetSessionVars().ActiveRoles, pm, visitInfo); err != nil {
			return err
		}
	}
	err := CheckTableLock(sctx, is, stmt.VisitInfos)
	return err
}

// tryCachePointPlan will try to cache point execution plan, there may be some
// short paths for these executions, currently "point select" and "point update"
func tryCachePointPlan(_ context.Context, sctx base.PlanContext,
	stmt *PlanCacheStmt, p base.Plan) error {
	if !sctx.GetSessionVars().StmtCtx.UseCache() {
		return nil
	}
	var (
		ok  bool
		err error
	)

	if plan, _ok := p.(*PointGetPlan); _ok {
		ok, err = IsPointGetWithPKOrUniqueKeyByAutoCommit(sctx.GetSessionVars(), p)
		if err != nil {
			return err
		}
		if ok {
			plan.stmtHints = sctx.GetSessionVars().StmtCtx.StmtHints.Clone()
		}
	}

	if ok {
		// just cache point plan now
		stmt.NormalizedPlan, stmt.PlanDigest = NormalizePlan(p)
		sctx.GetSessionVars().StmtCtx.SetPlan(p)
		sctx.GetSessionVars().StmtCtx.SetPlanDigest(stmt.NormalizedPlan, stmt.PlanDigest)
	}
	return err
}

// IsPointGetPlanShortPathOK check if we can execute using plan cached in prepared structure
// Be careful with the short path, current precondition is ths cached plan satisfying
// IsPointGetWithPKOrUniqueKeyByAutoCommit
func IsPointGetPlanShortPathOK(sctx sessionctx.Context, is infoschema.InfoSchema, stmt *PlanCacheStmt, plan base.Plan) (bool, error) {
	if staleread.IsStmtStaleness(sctx) {
		return false, nil
	}
	// check auto commit
	if !IsAutoCommitTxn(sctx.GetSessionVars()) {
		return false, nil
	}
	if stmt.SchemaVersion != is.SchemaMetaVersion() {
		stmt.PointGet.ColumnInfos = nil
		return false, nil
	}
	// maybe we'd better check cached plan type here, current
	// only point select/update will be cached, see "getPhysicalPlan" func
	var ok bool
	var err error
	switch plan.(type) {
	case *PointGetPlan:
		ok = true
	case *Update:
		pointUpdate := plan.(*Update)
		_, ok = pointUpdate.SelectPlan.(*PointGetPlan)
		if !ok {
			err = errors.Errorf("cached update plan not point update")
			return false, err
		}
	default:
		ok = false
	}
	return ok, err
}<|MERGE_RESOLUTION|>--- conflicted
+++ resolved
@@ -32,10 +32,6 @@
 	"github.com/pingcap/tidb/pkg/planner/util/fixcontrol"
 	"github.com/pingcap/tidb/pkg/privilege"
 	"github.com/pingcap/tidb/pkg/sessionctx"
-<<<<<<< HEAD
-=======
-	"github.com/pingcap/tidb/pkg/sessionctx/variable"
->>>>>>> 17d3f7fd
 	"github.com/pingcap/tidb/pkg/sessiontxn/staleread"
 	"github.com/pingcap/tidb/pkg/table/tables"
 	"github.com/pingcap/tidb/pkg/types"
@@ -225,24 +221,12 @@
 		}
 	}
 
-<<<<<<< HEAD
-=======
-	if stmtCtx.UseCache() && stmt.PointGet.Plan != nil { // special code path for fast point plan
-		if plan, names, ok, err := getCachedPointPlan(stmt, sessVars); ok {
-			return plan, names, err
-		}
-	}
-
->>>>>>> 17d3f7fd
 	matchOpts, err := GetMatchOpts(sctx, is, stmt, params)
 	if err != nil {
 		return nil, nil, err
 	}
 
-	if stmtCtx.UseCache() { // for non-point plans
-		if plan, names, ok, err := getCachedPointPlan(sctx, cacheKey, matchOpts); ok {
-			return plan, names, err
-		}
+	if stmtCtx.UseCache() {
 		if plan, names, ok, err := getCachedPlan(sctx, isNonPrepared, cacheKey, bindSQL, is, stmt, matchOpts); err != nil || ok {
 			return plan, names, err
 		}
@@ -269,44 +253,6 @@
 		paramTypes = append(paramTypes, tp)
 	}
 	return
-}
-
-<<<<<<< HEAD
-func getCachedPointPlan(sctx sessionctx.Context, cacheKey kvcache.Key, matchOpts *utilpc.PlanCacheMatchOpts) (base.Plan,
-=======
-func getCachedPointPlan(stmt *PlanCacheStmt, sessVars *variable.SessionVars) (base.Plan,
->>>>>>> 17d3f7fd
-	[]*types.FieldName, bool, error) {
-	// short path for point-get plans
-	// Rewriting the expression in the select.where condition  will convert its
-	// type from "paramMarker" to "Constant".When Point Select queries are executed,
-	// the expression in the where condition will not be evaluated,
-	// so you don't need to consider whether prepared.useCache is enabled.
-	candidate, exist := sctx.GetSessionPlanCache().Get(cacheKey, matchOpts)
-	if !exist {
-		return nil, nil, false, nil
-	}
-	cachedVal := candidate.(*PlanCacheValue)
-	plan, names := cachedVal.Plan, cachedVal.OutPutNames
-	if !RebuildPlan4CachedPlan(plan) {
-		return nil, nil, false, nil
-	}
-	if metrics.ResettablePlanCacheCounterFortTest {
-		metrics.PlanCacheCounter.WithLabelValues("prepare").Inc()
-	} else {
-		// only for prepared plan cache
-		core_metrics.GetPlanCacheHitCounter(false).Inc()
-	}
-<<<<<<< HEAD
-	sctx.GetSessionVars().FoundInPlanCache = true
-	sctx.GetSessionVars().StmtCtx.PointExec = true
-=======
-	sessVars.FoundInPlanCache = true
->>>>>>> 17d3f7fd
-	if pointGetPlan, ok := plan.(*PointGetPlan); ok && pointGetPlan != nil && pointGetPlan.stmtHints != nil {
-		sctx.GetSessionVars().StmtCtx.StmtHints = *pointGetPlan.stmtHints
-	}
-	return plan, names, true, nil
 }
 
 func getCachedPlan(sctx sessionctx.Context, isNonPrepared bool, cacheKey kvcache.Key, bindSQL string,
