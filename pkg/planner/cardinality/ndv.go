// Copyright 2023 PingCAP, Inc.
//
// Licensed under the Apache License, Version 2.0 (the "License");
// you may not use this file except in compliance with the License.
// You may obtain a copy of the License at
//
//     http://www.apache.org/licenses/LICENSE-2.0
//
// Unless required by applicable law or agreed to in writing, software
// distributed under the License is distributed on an "AS IS" BASIS,
// WITHOUT WARRANTIES OR CONDITIONS OF ANY KIND, either express or implied.
// See the License for the specific language governing permissions and
// limitations under the License.

package cardinality

import (
	"math"
	"slices"

	"github.com/pingcap/tidb/pkg/expression"
	"github.com/pingcap/tidb/pkg/planner/planctx"
	"github.com/pingcap/tidb/pkg/planner/property"
	"github.com/pingcap/tidb/pkg/sessionctx/vardef"
<<<<<<< HEAD
	"github.com/pingcap/tidb/pkg/sessionctx/variable"
=======
>>>>>>> 5fab436e
	"github.com/pingcap/tidb/pkg/statistics"
	"github.com/pingcap/tidb/pkg/util/logutil"
	"go.uber.org/zap"
)

func init() {
	property.ScaleNDVFunc = ScaleNDV
}

const distinctFactor = 0.8

// EstimateColumnNDV computes estimated NDV of specified column using the original
// histogram of `DataSource` which is retrieved from storage(not the derived one).
func EstimateColumnNDV(tbl *statistics.Table, colID int64) (ndv float64) {
	hist := tbl.GetCol(colID)
	if hist != nil && hist.IsStatsInitialized() {
		ndv = float64(hist.Histogram.NDV)
		// TODO: a better way to get the total row count derived from the last analyze.
		analyzeCount := getTotalRowCount(tbl, hist)
		if analyzeCount > 0 {
			factor := float64(tbl.RealtimeCount) / float64(analyzeCount)
			ndv *= factor
		}
	} else {
		ndv = float64(tbl.RealtimeCount) * distinctFactor
	}
	return ndv
}

// getTotalRowCount returns the total row count, which is obtained when collecting colHist.
func getTotalRowCount(statsTbl *statistics.Table, colHist *statistics.Column) int64 {
	if colHist.IsFullLoad() {
		return int64(colHist.TotalRowCount())
	}
	// If colHist is not fully loaded, we may still get its total row count from other index/column stats.
	totCount := int64(0)
	stop := false
	statsTbl.ForEachIndexImmutable(func(_ int64, idx *statistics.Index) bool {
		if idx.IsFullLoad() && idx.LastUpdateVersion == colHist.LastUpdateVersion {
			totCount = int64(idx.TotalRowCount())
			stop = true
			return true
		}
		return false
	})
	if stop {
		return totCount
	}
	statsTbl.ForEachColumnImmutable(func(_ int64, col *statistics.Column) bool {
		if col.IsFullLoad() && col.LastUpdateVersion == colHist.LastUpdateVersion {
			totCount = int64(col.TotalRowCount())
			return true
		}
		return false
	})
	return totCount
}

// EstimateColsNDVWithMatchedLen returns the NDV of a couple of columns.
// If the columns match any GroupNDV maintained by child operator, we can get an accurate NDV.
// This method is primarily used by join operations.
func EstimateColsNDVWithMatchedLen(sctx planctx.PlanContext, cols []*expression.Column, schema *expression.Schema,
	profile *property.StatsInfo) (float64, int) {
	// Early return for empty columns - no NDV estimation needed
	if len(cols) == 0 {
		return 1.0, 1
	}

	// First try exact match from existing GroupNDVs
	if groupNDV := profile.GetGroupNDV4Cols(cols); groupNDV != nil {
		exact := math.Max(groupNDV.NDV, 1.0)
		return exact, len(groupNDV.Cols)
	}

	conservativeNDV := estimateNaiveNDV(cols, schema, profile)

	// For single column, conservative and exponential are the same - return early
	if len(cols) == 1 {
		return conservativeNDV, 1
	}

	// Multi-column case: calculate exponential estimate
	exponentialNDV := estimateNDVWithExponentialBackoff(cols, schema, profile)

	// Check if risk-based estimation is enabled
	if sctx != nil {
		skewRatio := sctx.GetSessionVars().RiskGroupNDVSkewRatio
		sctx.GetSessionVars().RecordRelevantOptVar(vardef.TiDBOptRiskGroupNDVSkewRatio)
		if skewRatio > 0 {
			// Use risk-based blending between conservative and exponential
			blendedNDV := calculateGroupNDVWithSkewRatio(conservativeNDV, exponentialNDV, skewRatio)
			return blendedNDV, 1
		}
	}

	// Default behavior: return conservative estimate only (production mode)
	return conservativeNDV, 1
}

// estimateNaiveNDV implements the original max NDV approach.
func estimateNaiveNDV(cols []*expression.Column, schema *expression.Schema, profile *property.StatsInfo) float64 {
	if profile == nil || len(cols) == 0 {
		return 1.0
	}

	maxNDV := 1.0
	indices := schema.ColumnsIndices(cols)
	if indices == nil {
		return 1.0
	}

	for _, idx := range indices {
		col := schema.Columns[idx]
		if colNDV, exists := profile.ColNDVs[col.UniqueID]; exists && colNDV > 0 {
			maxNDV = math.Max(maxNDV, colNDV)
		}
	}

	return maxNDV
}

// estimateNDVWithExponentialBackoff applies exponential backoff estimation to NDV calculation.
func estimateNDVWithExponentialBackoff(
	cols []*expression.Column, schema *expression.Schema, profile *property.StatsInfo) float64 {
	defaultNdv := 1.0
	if profile == nil || len(cols) == 0 {
		return defaultNdv
	}

	// Collect individual column NDVs
	singleColumnNDVs := make([]float64, 0, len(cols))
	indices := schema.ColumnsIndices(cols)
	if indices == nil {
		logutil.BgLogger().Error("column not found in schema", zap.Any("columns", cols), zap.String("schema", schema.String()))
		return defaultNdv
	}

	for _, idx := range indices {
		col := schema.Columns[idx]
		if colNDV, exists := profile.ColNDVs[col.UniqueID]; exists && colNDV > 0 {
			singleColumnNDVs = append(singleColumnNDVs, colNDV)
		}
	}

	if len(singleColumnNDVs) == 0 {
		return defaultNdv
	}

	// Sort NDVs in descending order (highest NDV first for exponential backoff)
	slices.Sort(singleColumnNDVs)
	slices.Reverse(singleColumnNDVs)

	// Calculate bounds
	lowerBound := max(singleColumnNDVs[0], defaultNdv) // At least max individual column NDV
	upperBound := profile.RowCount
	// In case RowCount is not accurate, we fall back to naive approach
	if upperBound <= lowerBound {
		return lowerBound
	}

	// Apply exponential backoff directly to NDV values
	resultNDV := ApplyExponentialBackoff(singleColumnNDVs, lowerBound, upperBound)

	return resultNDV
}

// calculateGroupNDVWithSkewRatio calculates group NDV estimate using skew ratio.
// The ratio controls how much to trust exponential backoff vs. conservative estimate:
// 0.0 = fully conservative estimate
// 0.1 = mostly conservative with 10% exponential influence
// 0.5 = balanced between conservative and exponential
// 1.0 = fully trust exponential backoff
func calculateGroupNDVWithSkewRatio(conservativeNDV, exponentialNDV, skewRatio float64) float64 {
	return conservativeNDV + (exponentialNDV-conservativeNDV)*skewRatio
}

// EstimateColsDNVWithMatchedLenFromUniqueIDs is similar to EstimateColsDNVWithMatchedLen, but it receives UniqueIDs instead of Columns.
func EstimateColsDNVWithMatchedLenFromUniqueIDs(sctx planctx.PlanContext, ids []int64, schema *expression.Schema,
	profile *property.StatsInfo) (float64, int) {
	cols := make([]*expression.Column, 0, len(ids))
	for _, id := range ids {
		cols = append(cols, &expression.Column{
			UniqueID: id,
		})
	}
<<<<<<< HEAD
	return EstimateColsNDVWithMatchedLen(cols, schema, profile)
}

// ScaleNDV scales the original NDV based on the selectivity of the rows.
func ScaleNDV(vars *variable.SessionVars, originalNDV, originalRows, selectedRows float64) (newNDV float64) {
	skewRatio := vardef.DefOptRiskScaleNDVSkewRatio
	if vars != nil { // for safety
		skewRatio = vars.RiskScaleNDVSkewRatio
	}
	uniformNDV := estimateUniformNDV(originalNDV, originalRows, selectedRows)
	skewedNDV := estimateSkewedNDV(originalNDV, originalRows, selectedRows)
	return skewedNDV*skewRatio + uniformNDV*(1-skewRatio)
}

// estimateUniformNDV scales the original NDV based on the selectivity of the rows.
// This function is based on the uniform assumption:
// 1. each value appears the same number of times in total rows.
// 2. each row has the same possibility to be selected.
// For example, if originalNDV is 5, selectedRows is 6 and originalRows is 10.
// Then we assume that each value appears 10/5 = 2 times (assumption 1).
// For each row, the possibility of being selected is 6/10 = 0.6 (assumption 2).
// Then for each value, the possibility of not being selected is (1-0.6)^2 = 0.16.
// Finally, the new NDV should be 5 * (1-0.16) = 4.2.
func estimateUniformNDV(originalNDV, originalRows, selectedRows float64) (newNDV float64) {
	if originalRows <= 0 || selectedRows <= 0 || originalNDV <= 0 {
		return 0
	}
	newNDV = originalNDV
	if selectedRows >= originalRows {
		return
	}
	selectivity := selectedRows / originalRows
	// uniform assumption that each value appears the same number of times
	rowsPerValue := originalRows / originalNDV
	// the possibility that a value is not selected
	notSelectedPossPerRow := 1 - selectivity
	notSelectedPossPerValue := math.Pow(notSelectedPossPerRow, rowsPerValue)
	newNDV = originalNDV * (1 - notSelectedPossPerValue)

	// revise newNDV
	newNDV = max(newNDV, 1.0)          // at least 1 value
	newNDV = min(newNDV, selectedRows) // at most selectedRows values
	return
}

// estimateSkewedNDV estimates the new NDV based on skewed possibility.
func estimateSkewedNDV(originalNDV, originalRows, selectedRows float64) (newNDV float64) {
	if originalRows <= 0 {
		return 0 // for safety
	}
	return originalNDV * selectedRows / originalRows
=======
	return EstimateColsNDVWithMatchedLen(sctx, cols, schema, profile)
>>>>>>> 5fab436e
}<|MERGE_RESOLUTION|>--- conflicted
+++ resolved
@@ -22,10 +22,7 @@
 	"github.com/pingcap/tidb/pkg/planner/planctx"
 	"github.com/pingcap/tidb/pkg/planner/property"
 	"github.com/pingcap/tidb/pkg/sessionctx/vardef"
-<<<<<<< HEAD
 	"github.com/pingcap/tidb/pkg/sessionctx/variable"
-=======
->>>>>>> 5fab436e
 	"github.com/pingcap/tidb/pkg/statistics"
 	"github.com/pingcap/tidb/pkg/util/logutil"
 	"go.uber.org/zap"
@@ -211,8 +208,7 @@
 			UniqueID: id,
 		})
 	}
-<<<<<<< HEAD
-	return EstimateColsNDVWithMatchedLen(cols, schema, profile)
+	return EstimateColsNDVWithMatchedLen(sctx, cols, schema, profile)
 }
 
 // ScaleNDV scales the original NDV based on the selectivity of the rows.
@@ -263,7 +259,4 @@
 		return 0 // for safety
 	}
 	return originalNDV * selectedRows / originalRows
-=======
-	return EstimateColsNDVWithMatchedLen(sctx, cols, schema, profile)
->>>>>>> 5fab436e
 }