--- conflicted
+++ resolved
@@ -15,11 +15,8 @@
         "//pkg/ddl/util",
         "//pkg/infoschema",
         "//pkg/kv",
-<<<<<<< HEAD
         "//pkg/parser/ast",
-=======
         "//pkg/metrics",
->>>>>>> ac1f0d92
         "//pkg/parser/model",
         "//pkg/parser/mysql",
         "//pkg/parser/terror",
