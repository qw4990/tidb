// Copyright 2017 PingCAP, Inc.
//
// Licensed under the Apache License, Version 2.0 (the "License");
// you may not use this file except in compliance with the License.
// You may obtain a copy of the License at
//
//     http://www.apache.org/licenses/LICENSE-2.0
//
// Unless required by applicable law or agreed to in writing, software
// distributed under the License is distributed on an "AS IS" BASIS,
// WITHOUT WARRANTIES OR CONDITIONS OF ANY KIND, either express or implied.
// See the License for the specific language governing permissions and
// limitations under the License.

package handle

import (
	"github.com/pingcap/tidb/pkg/ddl/util"
	"github.com/pingcap/tidb/pkg/parser/model"
	"github.com/pingcap/tidb/pkg/sessionctx"
	"github.com/pingcap/tidb/pkg/sessionctx/variable"
<<<<<<< HEAD
	"github.com/pingcap/tidb/pkg/statistics/handle/storage"
	statsutil "github.com/pingcap/tidb/pkg/statistics/handle/util"
	"github.com/pingcap/tidb/pkg/types"
	"github.com/pingcap/tidb/pkg/util/sqlexec"
=======
	"github.com/pingcap/tidb/pkg/statistics/handle/globalstats"
>>>>>>> aa453def
)

// HandleDDLEvent begins to process a ddl task.
func (h *Handle) HandleDDLEvent(t *util.Event) error {
	switch t.Tp {
	case model.ActionCreateTable, model.ActionTruncateTable:
		ids, err := h.getInitStateTableIDs(t.TableInfo)
		if err != nil {
			return err
		}
		for _, id := range ids {
			if err := h.InsertTableStats2KV(t.TableInfo, id); err != nil {
				return err
			}
		}
	case model.ActionDropTable:
		ids, err := h.getInitStateTableIDs(t.TableInfo)
		if err != nil {
			return err
		}
		for _, id := range ids {
			if err := h.ResetTableStats2KVForDrop(id); err != nil {
				return err
			}
		}
	case model.ActionAddColumn, model.ActionModifyColumn:
		ids, err := h.getInitStateTableIDs(t.TableInfo)
		if err != nil {
			return err
		}
		for _, id := range ids {
			if err := h.InsertColStats2KV(id, t.ColumnInfos); err != nil {
				return err
			}
		}
	case model.ActionAddTablePartition, model.ActionTruncateTablePartition:
		for _, def := range t.PartInfo.Definitions {
			if err := h.InsertTableStats2KV(t.TableInfo, def.ID); err != nil {
				return err
			}
		}
	case model.ActionDropTablePartition:
		pruneMode, err := h.GetCurrentPruneMode()
		if err != nil {
			return err
		}
		if variable.PartitionPruneMode(pruneMode) == variable.Dynamic && t.PartInfo != nil {
			if err := h.UpdateGlobalStats(t.TableInfo); err != nil {
				return err
			}
		}
		for _, def := range t.PartInfo.Definitions {
			if err := h.ResetTableStats2KVForDrop(def.ID); err != nil {
				return err
			}
		}
	case model.ActionReorganizePartition:
		for _, def := range t.PartInfo.Definitions {
			// TODO: Should we trigger analyze instead of adding 0s?
			if err := h.InsertTableStats2KV(t.TableInfo, def.ID); err != nil {
				return err
			}
			// Do not update global stats, since the data have not changed!
		}
	case model.ActionAlterTablePartitioning:
		// Add partitioning
		for _, def := range t.PartInfo.Definitions {
			// TODO: Should we trigger analyze instead of adding 0s?
			if err := h.InsertTableStats2KV(t.TableInfo, def.ID); err != nil {
				return err
			}
		}
		fallthrough
	case model.ActionRemovePartitioning:
		// Change id for global stats, since the data has not changed!
		// Note that t.TableInfo is the current (new) table info
		// and t.PartInfo.NewTableID is actually the old table ID!
		// (see onReorganizePartition)
		return h.ChangeGlobalStatsID(t.PartInfo.NewTableID, t.TableInfo.ID)
	case model.ActionFlashbackCluster:
		return h.UpdateStatsVersion()
	}
	return nil
}

<<<<<<< HEAD
// updateStatsVersion will set statistics version to the newest TS,
// then tidb-server will reload automatic.
func (h *Handle) updateStatsVersion() error {
	return h.callWithSCtx(func(sctx sessionctx.Context) error {
		return storage.UpdateStatsVersion(sctx)
	}, statsutil.FlagWrapTxn)
}

func (h *Handle) changeGlobalStatsID(from, to int64) (err error) {
	return h.callWithSCtx(func(sctx sessionctx.Context) error {
		for _, table := range []string{"stats_meta", "stats_top_n", "stats_fm_sketch", "stats_buckets", "stats_histograms", "column_stats_usage"} {
			_, err = statsutil.Exec(sctx, "update mysql."+table+" set table_id = %? where table_id = %?", to, from)
			if err != nil {
				return err
			}
		}
		return nil
	}, statsutil.FlagWrapTxn)
=======
// updateGlobalStats will trigger the merge of global-stats when we drop table partition
func (h *Handle) updateGlobalStats(tblInfo *model.TableInfo) error {
	// We need to merge the partition-level stats to global-stats when we drop table partition in dynamic mode.
	return h.callWithSCtx(func(sctx sessionctx.Context) error {
		return globalstats.UpdateGlobalStats(sctx, tblInfo, h.gpool, h.TableStatsFromStorage, h.TableInfoByID, h.callWithSCtx, h.SaveStatsToStorage)
	})
>>>>>>> aa453def
}

func (h *Handle) getInitStateTableIDs(tblInfo *model.TableInfo) (ids []int64, err error) {
	pi := tblInfo.GetPartitionInfo()
	if pi == nil {
		return []int64{tblInfo.ID}, nil
	}
	ids = make([]int64, 0, len(pi.Definitions)+1)
	for _, def := range pi.Definitions {
		ids = append(ids, def.ID)
	}
	pruneMode, err := h.GetCurrentPruneMode()
	if err != nil {
		return nil, err
	}
	if variable.PartitionPruneMode(pruneMode) == variable.Dynamic {
		ids = append(ids, tblInfo.ID)
	}
	return ids, nil
}

// DDLEventCh returns ddl events channel in handle.
func (h *Handle) DDLEventCh() chan *util.Event {
	return h.ddlEventCh
}<|MERGE_RESOLUTION|>--- conflicted
+++ resolved
@@ -17,16 +17,7 @@
 import (
 	"github.com/pingcap/tidb/pkg/ddl/util"
 	"github.com/pingcap/tidb/pkg/parser/model"
-	"github.com/pingcap/tidb/pkg/sessionctx"
 	"github.com/pingcap/tidb/pkg/sessionctx/variable"
-<<<<<<< HEAD
-	"github.com/pingcap/tidb/pkg/statistics/handle/storage"
-	statsutil "github.com/pingcap/tidb/pkg/statistics/handle/util"
-	"github.com/pingcap/tidb/pkg/types"
-	"github.com/pingcap/tidb/pkg/util/sqlexec"
-=======
-	"github.com/pingcap/tidb/pkg/statistics/handle/globalstats"
->>>>>>> aa453def
 )
 
 // HandleDDLEvent begins to process a ddl task.
@@ -112,35 +103,6 @@
 	return nil
 }
 
-<<<<<<< HEAD
-// updateStatsVersion will set statistics version to the newest TS,
-// then tidb-server will reload automatic.
-func (h *Handle) updateStatsVersion() error {
-	return h.callWithSCtx(func(sctx sessionctx.Context) error {
-		return storage.UpdateStatsVersion(sctx)
-	}, statsutil.FlagWrapTxn)
-}
-
-func (h *Handle) changeGlobalStatsID(from, to int64) (err error) {
-	return h.callWithSCtx(func(sctx sessionctx.Context) error {
-		for _, table := range []string{"stats_meta", "stats_top_n", "stats_fm_sketch", "stats_buckets", "stats_histograms", "column_stats_usage"} {
-			_, err = statsutil.Exec(sctx, "update mysql."+table+" set table_id = %? where table_id = %?", to, from)
-			if err != nil {
-				return err
-			}
-		}
-		return nil
-	}, statsutil.FlagWrapTxn)
-=======
-// updateGlobalStats will trigger the merge of global-stats when we drop table partition
-func (h *Handle) updateGlobalStats(tblInfo *model.TableInfo) error {
-	// We need to merge the partition-level stats to global-stats when we drop table partition in dynamic mode.
-	return h.callWithSCtx(func(sctx sessionctx.Context) error {
-		return globalstats.UpdateGlobalStats(sctx, tblInfo, h.gpool, h.TableStatsFromStorage, h.TableInfoByID, h.callWithSCtx, h.SaveStatsToStorage)
-	})
->>>>>>> aa453def
-}
-
 func (h *Handle) getInitStateTableIDs(tblInfo *model.TableInfo) (ids []int64, err error) {
 	pi := tblInfo.GetPartitionInfo()
 	if pi == nil {
