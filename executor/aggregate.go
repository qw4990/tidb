--- conflicted
+++ resolved
@@ -415,11 +415,7 @@
 		}
 		defer expression.PutColumn(buf)
 
-<<<<<<< HEAD
-		err = vectorizedGetGroupKey(w.ctx, w.groupKey, item, tp, input, buf)
-=======
 		err = expression.VectorizedGetGroupKey(w.ctx, sc, w.groupKey, item, tp, input, buf)
->>>>>>> f693a5c1
 		if err != nil {
 			return err
 		}
@@ -427,60 +423,6 @@
 	return err
 }
 
-<<<<<<< HEAD
-// vectorizedGetGroupKey evaluates the group items vectorized.
-func vectorizedGetGroupKey(ctx sessionctx.Context, groupKey [][]byte, item expression.Expression, tp *types.FieldType, input *chunk.Chunk, buf *chunk.Column) (err error) {
-	eType := tp.EvalType()
-	switch eType {
-	case types.ETInt:
-		err = item.VecEvalInt(ctx, input, buf)
-		if err != nil {
-			return err
-		}
-	case types.ETReal:
-		err = item.VecEvalReal(ctx, input, buf)
-		if err != nil {
-			return err
-		}
-	case types.ETDuration:
-		err = item.VecEvalDuration(ctx, input, buf)
-		if err != nil {
-			return err
-		}
-	case types.ETDatetime, types.ETTimestamp:
-		err = item.VecEvalTime(ctx, input, buf)
-		if err != nil {
-			return err
-		}
-	case types.ETString:
-		err = item.VecEvalString(ctx, input, buf)
-		if err != nil {
-			return err
-		}
-	case types.ETJson:
-		err = item.VecEvalJSON(ctx, input, buf)
-		if err != nil {
-			return err
-		}
-	case types.ETDecimal:
-		err = item.VecEvalDecimal(ctx, input, buf)
-		if err != nil {
-			return err
-		}
-	}
-	// This check is used to avoid error during the execution of `EncodeDecimal`.
-	if item.GetType().Tp == mysql.TypeNewDecimal {
-		numRows := input.NumRows()
-		d64s := buf.Decimals()
-		for i := 0; i < numRows; i++ {
-			d64s[i].SetPrecision(0)
-		}
-	}
-	return buf.EncodeTo(groupKey, eType)
-}
-
-=======
->>>>>>> f693a5c1
 func (w baseHashAggWorker) getPartialResult(sc *stmtctx.StatementContext, groupKey [][]byte, mapper aggPartialResultMapper) [][]aggfuncs.PartialResult {
 	numRows := len(groupKey)
 	partialResults := make([][]aggfuncs.PartialResult, numRows)
@@ -826,11 +768,7 @@
 		}
 		defer expression.PutColumn(buf)
 
-<<<<<<< HEAD
-		err = vectorizedGetGroupKey(e.ctx, e.groupKeyBuffer, item, tp, input, buf)
-=======
 		err = expression.VectorizedGetGroupKey(e.ctx, e.sc, e.groupKeyBuffer, item, tp, input, buf)
->>>>>>> f693a5c1
 		if err != nil {
 			return err
 		}
