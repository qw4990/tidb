--- conflicted
+++ resolved
@@ -7681,7 +7681,6 @@
 	tk.MustQuery("select * from t where a > 1  and a = \"b\";").Check(testkit.Rows("b"))
 }
 
-<<<<<<< HEAD
 func (s *testIntegrationSuite) TestIssue20860(c *C) {
 	tk := testkit.NewTestKit(c, s.store)
 	tk.MustExec("use test")
@@ -7689,47 +7688,6 @@
 	tk.MustExec("create table t(id int primary key, c int, d timestamp null default null)")
 	tk.MustExec("insert into t values(1, 2, '2038-01-18 20:20:30')")
 	c.Assert(tk.ExecToErr("update t set d = adddate(d, interval 1 day) where id < 10"), NotNil)
-=======
-func (s *testIntegrationSuite) TestIssue20730(c *C) {
-	tk := testkit.NewTestKit(c, s.store)
-	tk.MustExec("use test")
-	tk.MustExec("DROP TABLE IF EXISTS tmp;")
-	tk.MustExec("CREATE TABLE tmp (id int(11) NOT NULL,value int(1) NOT NULL,PRIMARY KEY (id))")
-	tk.MustExec("INSERT INTO tmp VALUES (1, 1),(2,2),(3,3),(4,4),(5,5)")
-	tk.MustExec("SET @sum := 10")
-	tk.MustQuery("SELECT @sum := IF(@sum=20,4,@sum + tmp.value) sum FROM tmp ORDER BY tmp.id").Check(testkit.Rows("11", "13", "16", "20", "4"))
-}
-
-func (s *testIntegrationSerialSuite) TestClusteredIndexAndNewCollation(c *C) {
-	collate.SetNewCollationEnabledForTest(true)
-	defer collate.SetNewCollationEnabledForTest(false)
-
-	tk := testkit.NewTestKit(c, s.store)
-	tk.MustExec("use test")
-	tk.MustExec("drop table if exists t")
-	tk.MustExec("set @@tidb_enable_clustered_index = 1;")
-	tk.MustExec("CREATE TABLE `t` (" +
-		"`a` char(10) COLLATE utf8mb4_unicode_ci NOT NULL," +
-		"`b` char(20) COLLATE utf8mb4_general_ci NOT NULL," +
-		"`c` int(11) NOT NULL," +
-		"PRIMARY KEY (`a`,`b`,`c`)," +
-		"KEY `idx` (`a`))")
-
-	tk.MustExec("begin")
-	tk.MustExec("insert into t values ('a6', 'b6', 3)")
-	tk.MustQuery("select * from t").Check(testkit.Rows("a6 b6 3"))
-	tk.MustQuery("select * from t where a='a6'").Check(testkit.Rows("a6 b6 3"))
-	tk.MustExec("delete from t")
-	tk.MustQuery("select * from t").Check(testkit.Rows())
-	tk.MustExec("commit")
-	tk.MustQuery("select * from t").Check(testkit.Rows())
-
-	tk.MustExec("drop table if exists t")
-	tk.MustExec("create table t(`a` char(10) COLLATE utf8mb4_unicode_ci NOT NULL key)")
-	tk.MustExec("insert into t values ('&');")
-	tk.MustExec("replace into t values ('&');")
-	tk.MustQuery("select * from t").Check(testkit.Rows("&"))
->>>>>>> 92c012c4
 }
 
 func (s *testIntegrationSerialSuite) TestIssue20608(c *C) {
