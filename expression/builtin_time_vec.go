// Copyright 2019 PingCAP, Inc.
//
// Licensed under the Apache License, Version 2.0 (the "License");
// you may not use this file except in compliance with the License.
// You may obtain a copy of the License at
//
//     http://www.apache.org/licenses/LICENSE-2.0
//
// Unless required by applicable law or agreed to in writing, software
// distributed under the License is distributed on an "AS IS" BASIS,
// See the License for the specific language governing permissions and
// limitations under the License.

package expression

import (
	"github.com/pingcap/errors"
	"github.com/pingcap/parser/mysql"
	"github.com/pingcap/tidb/types"
	"github.com/pingcap/tidb/util/chunk"
)

func (b *builtinMonthSig) vecEvalInt(input *chunk.Chunk, result *chunk.Column) error {
	n := input.NumRows()
	buf, err := b.bufAllocator.get(types.ETDatetime, n)
	if err != nil {
		return err
	}
	defer b.bufAllocator.put(buf)
	if err := b.args[0].VecEvalTime(b.ctx, input, buf); err != nil {
		return err
	}

	result.ResizeInt64(n, false)
	result.MergeNulls(buf)
	i64s := result.Int64s()
	ds := buf.Times()
	for i := 0; i < input.NumRows(); i++ {
		if result.IsNull(i) {
			continue
		}
		if ds[i].IsZero() {
			if b.ctx.GetSessionVars().SQLMode.HasNoZeroDateMode() {
				if err := handleInvalidTimeError(b.ctx, types.ErrIncorrectDatetimeValue.GenWithStackByArgs(ds[i].String())); err != nil {
					return err
				}
				result.SetNull(i, true)
				continue
			}
			i64s[i] = 0
			continue
		}
		i64s[i] = int64(ds[i].Time.Month())
	}
	return nil
}

func (b *builtinMonthSig) vectorized() bool {
	return true
}

func (b *builtinYearSig) vecEvalInt(input *chunk.Chunk, result *chunk.Column) error {
	n := input.NumRows()
	buf, err := b.bufAllocator.get(types.ETDatetime, n)
	if err != nil {
		return err
	}
	defer b.bufAllocator.put(buf)
	if err := b.args[0].VecEvalTime(b.ctx, input, buf); err != nil {
		return err
	}

	result.ResizeInt64(n, false)
	result.MergeNulls(buf)
	i64s := result.Int64s()
	ds := buf.Times()
	for i := 0; i < input.NumRows(); i++ {
		if result.IsNull(i) {
			continue
		}
		if ds[i].IsZero() {
			if b.ctx.GetSessionVars().SQLMode.HasNoZeroDateMode() {
				if err := handleInvalidTimeError(b.ctx, types.ErrIncorrectDatetimeValue.GenWithStackByArgs(ds[i].String())); err != nil {
					return err
				}
				result.SetNull(i, true)
				continue
			}
			i64s[i] = 0
			continue
		}
		i64s[i] = int64(ds[i].Time.Year())
	}
	return nil
}

func (b *builtinYearSig) vectorized() bool {
	return true
}

func (b *builtinDateSig) vecEvalTime(input *chunk.Chunk, result *chunk.Column) error {
	if err := b.args[0].VecEvalTime(b.ctx, input, result); err != nil {
		return err
	}
	times := result.Times()
	for i := 0; i < len(times); i++ {
		if result.IsNull(i) {
			continue
		}
		if times[i].IsZero() {
			if err := handleInvalidTimeError(b.ctx, types.ErrIncorrectDatetimeValue.GenWithStackByArgs(times[i].String())); err != nil {
				return err
			}
			result.SetNull(i, true)
		} else {
			times[i].Time = types.FromDate(times[i].Time.Year(), times[i].Time.Month(), times[i].Time.Day(), 0, 0, 0, 0)
			times[i].Type = mysql.TypeDate
		}
	}
	return nil
}

func (b *builtinDateSig) vectorized() bool {
	return true
}
<<<<<<< HEAD
func (b *builtinFromUnixTime2ArgSig) vectorized() bool {
	return false
}

func (b *builtinFromUnixTime2ArgSig) vecEvalString(input *chunk.Chunk, result *chunk.Column) error {
	return errors.Errorf("not implemented")
}

func (b *builtinSysDateWithoutFspSig) vectorized() bool {
	return false
}

func (b *builtinSysDateWithoutFspSig) vecEvalTime(input *chunk.Chunk, result *chunk.Column) error {
	return errors.Errorf("not implemented")
}

func (b *builtinExtractDatetimeSig) vectorized() bool {
	return false
}

func (b *builtinExtractDatetimeSig) vecEvalInt(input *chunk.Chunk, result *chunk.Column) error {
	return errors.Errorf("not implemented")
}

func (b *builtinAddDateIntIntSig) vectorized() bool {
	return false
}

func (b *builtinAddDateIntIntSig) vecEvalTime(input *chunk.Chunk, result *chunk.Column) error {
	return errors.Errorf("not implemented")
}

func (b *builtinAddDateDatetimeDecimalSig) vectorized() bool {
	return false
}

func (b *builtinAddDateDatetimeDecimalSig) vecEvalTime(input *chunk.Chunk, result *chunk.Column) error {
	return errors.Errorf("not implemented")
}

func (b *builtinStringStringTimeDiffSig) vectorized() bool {
	return false
}

func (b *builtinStringStringTimeDiffSig) vecEvalDuration(input *chunk.Chunk, result *chunk.Column) error {
	return errors.Errorf("not implemented")
}

func (b *builtinDayNameSig) vectorized() bool {
	return false
}

func (b *builtinDayNameSig) vecEvalInt(input *chunk.Chunk, result *chunk.Column) error {
	return errors.Errorf("not implemented")
}

func (b *builtinWeekDaySig) vectorized() bool {
	return false
}

func (b *builtinWeekDaySig) vecEvalInt(input *chunk.Chunk, result *chunk.Column) error {
	return errors.Errorf("not implemented")
}

func (b *builtinTimeFormatSig) vectorized() bool {
	return false
}

func (b *builtinTimeFormatSig) vecEvalString(input *chunk.Chunk, result *chunk.Column) error {
	return errors.Errorf("not implemented")
}

func (b *builtinUTCTimeWithArgSig) vectorized() bool {
	return false
}

func (b *builtinUTCTimeWithArgSig) vecEvalDuration(input *chunk.Chunk, result *chunk.Column) error {
	return errors.Errorf("not implemented")
}

func (b *builtinSubDateIntIntSig) vectorized() bool {
	return false
}

func (b *builtinSubDateIntIntSig) vecEvalTime(input *chunk.Chunk, result *chunk.Column) error {
	return errors.Errorf("not implemented")
}

func (b *builtinUnixTimestampCurrentSig) vectorized() bool {
	return false
}

func (b *builtinUnixTimestampCurrentSig) vecEvalInt(input *chunk.Chunk, result *chunk.Column) error {
	return errors.Errorf("not implemented")
}

func (b *builtinAddTimeDateTimeNullSig) vectorized() bool {
	return false
}

func (b *builtinAddTimeDateTimeNullSig) vecEvalTime(input *chunk.Chunk, result *chunk.Column) error {
	return errors.Errorf("not implemented")
}

func (b *builtinSubDateIntRealSig) vectorized() bool {
	return false
}

func (b *builtinSubDateIntRealSig) vecEvalTime(input *chunk.Chunk, result *chunk.Column) error {
	return errors.Errorf("not implemented")
}

func (b *builtinYearWeekWithoutModeSig) vectorized() bool {
	return false
}

func (b *builtinYearWeekWithoutModeSig) vecEvalInt(input *chunk.Chunk, result *chunk.Column) error {
	return errors.Errorf("not implemented")
}

func (b *builtinAddDateStringRealSig) vectorized() bool {
	return false
}

func (b *builtinAddDateStringRealSig) vecEvalTime(input *chunk.Chunk, result *chunk.Column) error {
	return errors.Errorf("not implemented")
}

func (b *builtinSubDateStringDecimalSig) vectorized() bool {
	return false
}

func (b *builtinSubDateStringDecimalSig) vecEvalTime(input *chunk.Chunk, result *chunk.Column) error {
	return errors.Errorf("not implemented")
}

func (b *builtinPeriodDiffSig) vectorized() bool {
	return false
}

func (b *builtinPeriodDiffSig) vecEvalInt(input *chunk.Chunk, result *chunk.Column) error {
	return errors.Errorf("not implemented")
}

func (b *builtinTimeTimeTimeDiffSig) vectorized() bool {
	return false
}

func (b *builtinTimeTimeTimeDiffSig) vecEvalDuration(input *chunk.Chunk, result *chunk.Column) error {
	return errors.Errorf("not implemented")
}

func (b *builtinNowWithArgSig) vectorized() bool {
	return false
}

func (b *builtinNowWithArgSig) vecEvalTime(input *chunk.Chunk, result *chunk.Column) error {
	return errors.Errorf("not implemented")
}

func (b *builtinAddDurationAndStringSig) vectorized() bool {
	return false
}

func (b *builtinAddDurationAndStringSig) vecEvalDuration(input *chunk.Chunk, result *chunk.Column) error {
	return errors.Errorf("not implemented")
}

func (b *builtinSubDateStringRealSig) vectorized() bool {
	return false
}

func (b *builtinSubDateStringRealSig) vecEvalTime(input *chunk.Chunk, result *chunk.Column) error {
	return errors.Errorf("not implemented")
}

func (b *builtinSubDateDatetimeIntSig) vectorized() bool {
	return false
}

func (b *builtinSubDateDatetimeIntSig) vecEvalTime(input *chunk.Chunk, result *chunk.Column) error {
	return errors.Errorf("not implemented")
}

func (b *builtinSubDateDurationDecimalSig) vectorized() bool {
	return false
}

func (b *builtinSubDateDurationDecimalSig) vecEvalDuration(input *chunk.Chunk, result *chunk.Column) error {
	return errors.Errorf("not implemented")
}

func (b *builtinAddDateAndStringSig) vectorized() bool {
	return false
}

func (b *builtinAddDateAndStringSig) vecEvalString(input *chunk.Chunk, result *chunk.Column) error {
	return errors.Errorf("not implemented")
}

func (b *builtinNullTimeDiffSig) vectorized() bool {
	return false
}

func (b *builtinNullTimeDiffSig) vecEvalDuration(input *chunk.Chunk, result *chunk.Column) error {
	return errors.Errorf("not implemented")
}

func (b *builtinGetFormatSig) vectorized() bool {
	return false
}

func (b *builtinGetFormatSig) vecEvalString(input *chunk.Chunk, result *chunk.Column) error {
	return errors.Errorf("not implemented")
}

func (b *builtinLastDaySig) vectorized() bool {
	return false
}

func (b *builtinLastDaySig) vecEvalTime(input *chunk.Chunk, result *chunk.Column) error {
	return errors.Errorf("not implemented")
}

func (b *builtinAddDateStringDecimalSig) vectorized() bool {
	return false
}

func (b *builtinAddDateStringDecimalSig) vecEvalTime(input *chunk.Chunk, result *chunk.Column) error {
	return errors.Errorf("not implemented")
}

func (b *builtinAddDateDatetimeRealSig) vectorized() bool {
	return false
}

func (b *builtinAddDateDatetimeRealSig) vecEvalTime(input *chunk.Chunk, result *chunk.Column) error {
	return errors.Errorf("not implemented")
}

func (b *builtinSubTimeDurationNullSig) vectorized() bool {
	return false
}

func (b *builtinSubTimeDurationNullSig) vecEvalDuration(input *chunk.Chunk, result *chunk.Column) error {
	return errors.Errorf("not implemented")
}

func (b *builtinStrToDateDateSig) vectorized() bool {
	return false
}

func (b *builtinStrToDateDateSig) vecEvalTime(input *chunk.Chunk, result *chunk.Column) error {
	return errors.Errorf("not implemented")
}

func (b *builtinAddDateStringIntSig) vectorized() bool {
	return false
}

func (b *builtinAddDateStringIntSig) vecEvalTime(input *chunk.Chunk, result *chunk.Column) error {
	return errors.Errorf("not implemented")
}

func (b *builtinSysDateWithFspSig) vectorized() bool {
	return false
}

func (b *builtinSysDateWithFspSig) vecEvalTime(input *chunk.Chunk, result *chunk.Column) error {
	return errors.Errorf("not implemented")
}

func (b *builtinAddDateDurationIntSig) vectorized() bool {
	return false
}

func (b *builtinAddDateDurationIntSig) vecEvalDuration(input *chunk.Chunk, result *chunk.Column) error {
	return errors.Errorf("not implemented")
}

func (b *builtinTimestamp1ArgSig) vectorized() bool {
	return false
}

func (b *builtinTimestamp1ArgSig) vecEvalTime(input *chunk.Chunk, result *chunk.Column) error {
	return errors.Errorf("not implemented")
}

func (b *builtinSubDateIntStringSig) vectorized() bool {
	return false
}

func (b *builtinSubDateIntStringSig) vecEvalTime(input *chunk.Chunk, result *chunk.Column) error {
	return errors.Errorf("not implemented")
}

func (b *builtinTidbParseTsoSig) vectorized() bool {
	return false
}

func (b *builtinTidbParseTsoSig) vecEvalTime(input *chunk.Chunk, result *chunk.Column) error {
	return errors.Errorf("not implemented")
}

func (b *builtinAddDateDurationStringSig) vectorized() bool {
	return false
}

func (b *builtinAddDateDurationStringSig) vecEvalDuration(input *chunk.Chunk, result *chunk.Column) error {
	return errors.Errorf("not implemented")
}

func (b *builtinAddDateAndDurationSig) vectorized() bool {
	return false
}

func (b *builtinAddDateAndDurationSig) vecEvalString(input *chunk.Chunk, result *chunk.Column) error {
	return errors.Errorf("not implemented")
}

func (b *builtinSubStringAndDurationSig) vectorized() bool {
	return false
}

func (b *builtinSubStringAndDurationSig) vecEvalString(input *chunk.Chunk, result *chunk.Column) error {
	return errors.Errorf("not implemented")
}

func (b *builtinTimeStringTimeDiffSig) vectorized() bool {
	return false
}

func (b *builtinTimeStringTimeDiffSig) vecEvalDuration(input *chunk.Chunk, result *chunk.Column) error {
	return errors.Errorf("not implemented")
}

func (b *builtinFromDaysSig) vectorized() bool {
	return false
}

func (b *builtinFromDaysSig) vecEvalTime(input *chunk.Chunk, result *chunk.Column) error {
	return errors.Errorf("not implemented")
}

func (b *builtinMicroSecondSig) vectorized() bool {
	return false
}

func (b *builtinMicroSecondSig) vecEvalInt(input *chunk.Chunk, result *chunk.Column) error {
	return errors.Errorf("not implemented")
}

func (b *builtinSubDatetimeAndStringSig) vectorized() bool {
	return false
}

func (b *builtinSubDatetimeAndStringSig) vecEvalTime(input *chunk.Chunk, result *chunk.Column) error {
	return errors.Errorf("not implemented")
}

func (b *builtinDurationDurationTimeDiffSig) vectorized() bool {
	return false
}

func (b *builtinDurationDurationTimeDiffSig) vecEvalDuration(input *chunk.Chunk, result *chunk.Column) error {
	return errors.Errorf("not implemented")
}

func (b *builtinSubDateStringStringSig) vectorized() bool {
	return false
}

func (b *builtinSubDateStringStringSig) vecEvalTime(input *chunk.Chunk, result *chunk.Column) error {
	return errors.Errorf("not implemented")
}

func (b *builtinQuarterSig) vectorized() bool {
	return false
}

func (b *builtinQuarterSig) vecEvalInt(input *chunk.Chunk, result *chunk.Column) error {
	return errors.Errorf("not implemented")
}

func (b *builtinWeekWithModeSig) vectorized() bool {
	return false
}

func (b *builtinWeekWithModeSig) vecEvalInt(input *chunk.Chunk, result *chunk.Column) error {
	return errors.Errorf("not implemented")
}

func (b *builtinExtractDurationSig) vectorized() bool {
	return false
}

func (b *builtinExtractDurationSig) vecEvalInt(input *chunk.Chunk, result *chunk.Column) error {
	return errors.Errorf("not implemented")
}

func (b *builtinStrToDateDurationSig) vectorized() bool {
	return false
}

func (b *builtinStrToDateDurationSig) vecEvalDuration(input *chunk.Chunk, result *chunk.Column) error {
	return errors.Errorf("not implemented")
}

func (b *builtinSubTimeDateTimeNullSig) vectorized() bool {
	return false
}

func (b *builtinSubTimeDateTimeNullSig) vecEvalTime(input *chunk.Chunk, result *chunk.Column) error {
	return errors.Errorf("not implemented")
}

func (b *builtinToSecondsSig) vectorized() bool {
	return false
}

func (b *builtinToSecondsSig) vecEvalInt(input *chunk.Chunk, result *chunk.Column) error {
	return errors.Errorf("not implemented")
}

func (b *builtinSubDurationAndStringSig) vectorized() bool {
	return false
}

func (b *builtinSubDurationAndStringSig) vecEvalDuration(input *chunk.Chunk, result *chunk.Column) error {
	return errors.Errorf("not implemented")
}

func (b *builtinSubDateAndStringSig) vectorized() bool {
	return false
}

func (b *builtinSubDateAndStringSig) vecEvalString(input *chunk.Chunk, result *chunk.Column) error {
	return errors.Errorf("not implemented")
}

func (b *builtinMinuteSig) vectorized() bool {
	return false
}

func (b *builtinMinuteSig) vecEvalInt(input *chunk.Chunk, result *chunk.Column) error {
	return errors.Errorf("not implemented")
}

func (b *builtinSecondSig) vectorized() bool {
	return false
}

func (b *builtinSecondSig) vecEvalInt(input *chunk.Chunk, result *chunk.Column) error {
	return errors.Errorf("not implemented")
}

func (b *builtinNowWithoutArgSig) vectorized() bool {
	return false
}

func (b *builtinNowWithoutArgSig) vecEvalTime(input *chunk.Chunk, result *chunk.Column) error {
	return errors.Errorf("not implemented")
}

func (b *builtinStringDurationTimeDiffSig) vectorized() bool {
	return false
}

func (b *builtinStringDurationTimeDiffSig) vecEvalDuration(input *chunk.Chunk, result *chunk.Column) error {
	return errors.Errorf("not implemented")
}

func (b *builtinTimestampLiteralSig) vectorized() bool {
	return false
}

func (b *builtinTimestampLiteralSig) vecEvalTime(input *chunk.Chunk, result *chunk.Column) error {
	return errors.Errorf("not implemented")
}

func (b *builtinAddDatetimeAndDurationSig) vectorized() bool {
	return false
}

func (b *builtinAddDatetimeAndDurationSig) vecEvalTime(input *chunk.Chunk, result *chunk.Column) error {
	return errors.Errorf("not implemented")
}

func (b *builtinAddStringAndDurationSig) vectorized() bool {
	return false
}

func (b *builtinAddStringAndDurationSig) vecEvalString(input *chunk.Chunk, result *chunk.Column) error {
	return errors.Errorf("not implemented")
}

func (b *builtinAddDateIntDecimalSig) vectorized() bool {
	return false
}

func (b *builtinAddDateIntDecimalSig) vecEvalTime(input *chunk.Chunk, result *chunk.Column) error {
	return errors.Errorf("not implemented")
}

func (b *builtinMakeDateSig) vectorized() bool {
	return false
}

func (b *builtinMakeDateSig) vecEvalTime(input *chunk.Chunk, result *chunk.Column) error {
	return errors.Errorf("not implemented")
}

func (b *builtinWeekOfYearSig) vectorized() bool {
	return false
}

func (b *builtinWeekOfYearSig) vecEvalInt(input *chunk.Chunk, result *chunk.Column) error {
	return errors.Errorf("not implemented")
}

func (b *builtinUTCTimestampWithArgSig) vectorized() bool {
	return false
}

func (b *builtinUTCTimestampWithArgSig) vecEvalTime(input *chunk.Chunk, result *chunk.Column) error {
	return errors.Errorf("not implemented")
}

func (b *builtinAddDateIntRealSig) vectorized() bool {
	return false
}

func (b *builtinAddDateIntRealSig) vecEvalTime(input *chunk.Chunk, result *chunk.Column) error {
	return errors.Errorf("not implemented")
}

func (b *builtinAddDurationAndDurationSig) vectorized() bool {
	return false
}

func (b *builtinAddDurationAndDurationSig) vecEvalDuration(input *chunk.Chunk, result *chunk.Column) error {
	return errors.Errorf("not implemented")
}

func (b *builtinSubDurationAndDurationSig) vectorized() bool {
	return false
}

func (b *builtinSubDurationAndDurationSig) vecEvalDuration(input *chunk.Chunk, result *chunk.Column) error {
	return errors.Errorf("not implemented")
}

func (b *builtinTimeToSecSig) vectorized() bool {
	return false
}

func (b *builtinTimeToSecSig) vecEvalInt(input *chunk.Chunk, result *chunk.Column) error {
	return errors.Errorf("not implemented")
}

func (b *builtinDayOfMonthSig) vectorized() bool {
	return false
}

func (b *builtinDayOfMonthSig) vecEvalInt(input *chunk.Chunk, result *chunk.Column) error {
	return errors.Errorf("not implemented")
}

func (b *builtinStrToDateDatetimeSig) vectorized() bool {
	return false
}

func (b *builtinStrToDateDatetimeSig) vecEvalTime(input *chunk.Chunk, result *chunk.Column) error {
	return errors.Errorf("not implemented")
}

func (b *builtinUTCDateSig) vectorized() bool {
	return false
}

func (b *builtinUTCDateSig) vecEvalTime(input *chunk.Chunk, result *chunk.Column) error {
	return errors.Errorf("not implemented")
}

func (b *builtinWeekWithoutModeSig) vectorized() bool {
	return false
}

func (b *builtinWeekWithoutModeSig) vecEvalInt(input *chunk.Chunk, result *chunk.Column) error {
	return errors.Errorf("not implemented")
}

func (b *builtinUnixTimestampDecSig) vectorized() bool {
	return false
}

func (b *builtinUnixTimestampDecSig) vecEvalDecimal(input *chunk.Chunk, result *chunk.Column) error {
	return errors.Errorf("not implemented")
}

func (b *builtinPeriodAddSig) vectorized() bool {
	return false
}

func (b *builtinPeriodAddSig) vecEvalInt(input *chunk.Chunk, result *chunk.Column) error {
	return errors.Errorf("not implemented")
}

func (b *builtinTimestampAddSig) vectorized() bool {
	return false
}

func (b *builtinTimestampAddSig) vecEvalString(input *chunk.Chunk, result *chunk.Column) error {
	return errors.Errorf("not implemented")
}

func (b *builtinToDaysSig) vectorized() bool {
	return false
}

func (b *builtinToDaysSig) vecEvalInt(input *chunk.Chunk, result *chunk.Column) error {
	return errors.Errorf("not implemented")
}

func (b *builtinDateFormatSig) vectorized() bool {
	return false
}

func (b *builtinDateFormatSig) vecEvalString(input *chunk.Chunk, result *chunk.Column) error {
	return errors.Errorf("not implemented")
}

func (b *builtinHourSig) vectorized() bool {
	return false
}

func (b *builtinHourSig) vecEvalInt(input *chunk.Chunk, result *chunk.Column) error {
	return errors.Errorf("not implemented")
}

func (b *builtinAddDateDurationRealSig) vectorized() bool {
	return false
}

func (b *builtinAddDateDurationRealSig) vecEvalDuration(input *chunk.Chunk, result *chunk.Column) error {
	return errors.Errorf("not implemented")
}

func (b *builtinAddDatetimeAndStringSig) vectorized() bool {
	return false
}

func (b *builtinAddDatetimeAndStringSig) vecEvalTime(input *chunk.Chunk, result *chunk.Column) error {
	return errors.Errorf("not implemented")
}

func (b *builtinSecToTimeSig) vectorized() bool {
	return false
}

func (b *builtinSecToTimeSig) vecEvalDuration(input *chunk.Chunk, result *chunk.Column) error {
	return errors.Errorf("not implemented")
}

func (b *builtinSubStringAndStringSig) vectorized() bool {
	return false
}

func (b *builtinSubStringAndStringSig) vecEvalString(input *chunk.Chunk, result *chunk.Column) error {
	return errors.Errorf("not implemented")
}

func (b *builtinUTCTimeWithoutArgSig) vectorized() bool {
	return false
}

func (b *builtinUTCTimeWithoutArgSig) vecEvalDuration(input *chunk.Chunk, result *chunk.Column) error {
	return errors.Errorf("not implemented")
}

func (b *builtinSubDateIntDecimalSig) vectorized() bool {
	return false
}

func (b *builtinSubDateIntDecimalSig) vecEvalTime(input *chunk.Chunk, result *chunk.Column) error {
	return errors.Errorf("not implemented")
}

func (b *builtinDateDiffSig) vectorized() bool {
	return false
}

func (b *builtinDateDiffSig) vecEvalInt(input *chunk.Chunk, result *chunk.Column) error {
	return errors.Errorf("not implemented")
}

func (b *builtinCurrentDateSig) vectorized() bool {
	return false
}

func (b *builtinCurrentDateSig) vecEvalTime(input *chunk.Chunk, result *chunk.Column) error {
	return errors.Errorf("not implemented")
}

func (b *builtinAddDateStringStringSig) vectorized() bool {
	return false
}

func (b *builtinAddDateStringStringSig) vecEvalTime(input *chunk.Chunk, result *chunk.Column) error {
	return errors.Errorf("not implemented")
}

func (b *builtinDurationStringTimeDiffSig) vectorized() bool {
	return false
}

func (b *builtinDurationStringTimeDiffSig) vecEvalDuration(input *chunk.Chunk, result *chunk.Column) error {
	return errors.Errorf("not implemented")
}

func (b *builtinAddDateIntStringSig) vectorized() bool {
	return false
}

func (b *builtinAddDateIntStringSig) vecEvalTime(input *chunk.Chunk, result *chunk.Column) error {
	return errors.Errorf("not implemented")
}

func (b *builtinAddDateDatetimeStringSig) vectorized() bool {
	return false
}

func (b *builtinAddDateDatetimeStringSig) vecEvalTime(input *chunk.Chunk, result *chunk.Column) error {
	return errors.Errorf("not implemented")
}

func (b *builtinMakeTimeSig) vectorized() bool {
	return false
}

func (b *builtinMakeTimeSig) vecEvalDuration(input *chunk.Chunk, result *chunk.Column) error {
	return errors.Errorf("not implemented")
}

func (b *builtinSubDateAndDurationSig) vectorized() bool {
	return false
}

func (b *builtinSubDateAndDurationSig) vecEvalString(input *chunk.Chunk, result *chunk.Column) error {
	return errors.Errorf("not implemented")
}

func (b *builtinDayOfYearSig) vectorized() bool {
	return false
}

func (b *builtinDayOfYearSig) vecEvalInt(input *chunk.Chunk, result *chunk.Column) error {
	return errors.Errorf("not implemented")
}

func (b *builtinFromUnixTime1ArgSig) vectorized() bool {
	return false
}

func (b *builtinFromUnixTime1ArgSig) vecEvalTime(input *chunk.Chunk, result *chunk.Column) error {
	return errors.Errorf("not implemented")
}

func (b *builtinSubDateDurationIntSig) vectorized() bool {
	return false
}

func (b *builtinSubDateDurationIntSig) vecEvalDuration(input *chunk.Chunk, result *chunk.Column) error {
	return errors.Errorf("not implemented")
}

func (b *builtinTimestamp2ArgsSig) vectorized() bool {
	return false
}

func (b *builtinTimestamp2ArgsSig) vecEvalTime(input *chunk.Chunk, result *chunk.Column) error {
	return errors.Errorf("not implemented")
}

func (b *builtinYearWeekWithModeSig) vectorized() bool {
	return false
}

func (b *builtinYearWeekWithModeSig) vecEvalInt(input *chunk.Chunk, result *chunk.Column) error {
	return errors.Errorf("not implemented")
}

func (b *builtinTimestampDiffSig) vectorized() bool {
	return false
}

func (b *builtinTimestampDiffSig) vecEvalInt(input *chunk.Chunk, result *chunk.Column) error {
	return errors.Errorf("not implemented")
}

func (b *builtinUnixTimestampIntSig) vectorized() bool {
	return false
}

func (b *builtinUnixTimestampIntSig) vecEvalInt(input *chunk.Chunk, result *chunk.Column) error {
	return errors.Errorf("not implemented")
}

func (b *builtinAddDateDurationDecimalSig) vectorized() bool {
	return false
}

func (b *builtinAddDateDurationDecimalSig) vecEvalDuration(input *chunk.Chunk, result *chunk.Column) error {
	return errors.Errorf("not implemented")
}

func (b *builtinSubDateDatetimeRealSig) vectorized() bool {
	return false
}

func (b *builtinSubDateDatetimeRealSig) vecEvalTime(input *chunk.Chunk, result *chunk.Column) error {
	return errors.Errorf("not implemented")
}

func (b *builtinSubDateDurationRealSig) vectorized() bool {
	return false
}

func (b *builtinSubDateDurationRealSig) vecEvalDuration(input *chunk.Chunk, result *chunk.Column) error {
	return errors.Errorf("not implemented")
}

func (b *builtinCurrentTime0ArgSig) vectorized() bool {
	return false
}

func (b *builtinCurrentTime0ArgSig) vecEvalDuration(input *chunk.Chunk, result *chunk.Column) error {
	return errors.Errorf("not implemented")
}

func (b *builtinTimeSig) vectorized() bool {
	return false
}

func (b *builtinTimeSig) vecEvalDuration(input *chunk.Chunk, result *chunk.Column) error {
	return errors.Errorf("not implemented")
}

func (b *builtinAddDateDatetimeIntSig) vectorized() bool {
	return false
}

func (b *builtinAddDateDatetimeIntSig) vecEvalTime(input *chunk.Chunk, result *chunk.Column) error {
	return errors.Errorf("not implemented")
}

func (b *builtinSubDateStringIntSig) vectorized() bool {
	return false
}

func (b *builtinSubDateStringIntSig) vecEvalTime(input *chunk.Chunk, result *chunk.Column) error {
	return errors.Errorf("not implemented")
}

func (b *builtinAddTimeStringNullSig) vectorized() bool {
	return false
}

func (b *builtinAddTimeStringNullSig) vecEvalString(input *chunk.Chunk, result *chunk.Column) error {
	return errors.Errorf("not implemented")
}

func (b *builtinDateLiteralSig) vectorized() bool {
	return false
}

func (b *builtinDateLiteralSig) vecEvalTime(input *chunk.Chunk, result *chunk.Column) error {
	return errors.Errorf("not implemented")
}

func (b *builtinStringTimeTimeDiffSig) vectorized() bool {
	return false
}

func (b *builtinStringTimeTimeDiffSig) vecEvalDuration(input *chunk.Chunk, result *chunk.Column) error {
	return errors.Errorf("not implemented")
}

func (b *builtinTimeLiteralSig) vectorized() bool {
	return false
}

func (b *builtinTimeLiteralSig) vecEvalDuration(input *chunk.Chunk, result *chunk.Column) error {
	return errors.Errorf("not implemented")
}

func (b *builtinSubDateDurationStringSig) vectorized() bool {
	return false
}

func (b *builtinSubDateDurationStringSig) vecEvalDuration(input *chunk.Chunk, result *chunk.Column) error {
	return errors.Errorf("not implemented")
}

func (b *builtinAddTimeDurationNullSig) vectorized() bool {
	return false
}

func (b *builtinAddTimeDurationNullSig) vecEvalDuration(input *chunk.Chunk, result *chunk.Column) error {
	return errors.Errorf("not implemented")
}

func (b *builtinSubTimeStringNullSig) vectorized() bool {
	return false
}

func (b *builtinSubTimeStringNullSig) vecEvalString(input *chunk.Chunk, result *chunk.Column) error {
	return errors.Errorf("not implemented")
}

func (b *builtinMonthNameSig) vectorized() bool {
	return false
}

func (b *builtinMonthNameSig) vecEvalString(input *chunk.Chunk, result *chunk.Column) error {
	return errors.Errorf("not implemented")
}

func (b *builtinSubDateDatetimeStringSig) vectorized() bool {
	return false
}

func (b *builtinSubDateDatetimeStringSig) vecEvalTime(input *chunk.Chunk, result *chunk.Column) error {
	return errors.Errorf("not implemented")
}

func (b *builtinSubDateDatetimeDecimalSig) vectorized() bool {
	return false
}

func (b *builtinSubDateDatetimeDecimalSig) vecEvalTime(input *chunk.Chunk, result *chunk.Column) error {
	return errors.Errorf("not implemented")
}

func (b *builtinSubDatetimeAndDurationSig) vectorized() bool {
	return false
}

func (b *builtinSubDatetimeAndDurationSig) vecEvalTime(input *chunk.Chunk, result *chunk.Column) error {
	return errors.Errorf("not implemented")
}

func (b *builtinDayOfWeekSig) vectorized() bool {
	return false
}

func (b *builtinDayOfWeekSig) vecEvalInt(input *chunk.Chunk, result *chunk.Column) error {
	return errors.Errorf("not implemented")
}

func (b *builtinCurrentTime1ArgSig) vectorized() bool {
	return false
}

func (b *builtinCurrentTime1ArgSig) vecEvalDuration(input *chunk.Chunk, result *chunk.Column) error {
	return errors.Errorf("not implemented")
}

func (b *builtinAddStringAndStringSig) vectorized() bool {
	return false
}

func (b *builtinAddStringAndStringSig) vecEvalString(input *chunk.Chunk, result *chunk.Column) error {
	return errors.Errorf("not implemented")
}

func (b *builtinUTCTimestampWithoutArgSig) vectorized() bool {
	return false
}

func (b *builtinUTCTimestampWithoutArgSig) vecEvalTime(input *chunk.Chunk, result *chunk.Column) error {
	return errors.Errorf("not implemented")
}

func (b *builtinConvertTzSig) vectorized() bool {
	return false
}

func (b *builtinConvertTzSig) vecEvalTime(input *chunk.Chunk, result *chunk.Column) error {
	return errors.Errorf("not implemented")
=======

func (b *builtinTimestamp1ArgSig) vecEvalTime(input *chunk.Chunk, result *chunk.Column) error {
	n := input.NumRows()
	buf, err := b.bufAllocator.get(types.ETString, n)
	if err != nil {
		return err
	}
	defer b.bufAllocator.put(buf)
	if err := b.args[0].VecEvalString(b.ctx, input, buf); err != nil {
		return err
	}

	result.ResizeTime(n, false)
	result.MergeNulls(buf)
	times := result.Times()
	sc := b.ctx.GetSessionVars().StmtCtx
	var tm types.Time
	for i := 0; i < n; i++ {
		if result.IsNull(i) {
			continue
		}
		s := buf.GetString(i)

		if b.isFloat {
			tm, err = types.ParseTimeFromFloatString(sc, s, mysql.TypeDatetime, types.GetFsp(s))
		} else {
			tm, err = types.ParseTime(sc, s, mysql.TypeDatetime, types.GetFsp(s))
		}
		if err != nil {
			if err = handleInvalidTimeError(b.ctx, err); err != nil {
				return err
			}
			result.SetNull(i, true)
			continue
		}
		times[i] = tm
	}
	return nil
}

func (b *builtinTimestamp1ArgSig) vectorized() bool {
	return true
}

func (b *builtinTimestamp2ArgsSig) vecEvalTime(input *chunk.Chunk, result *chunk.Column) error {
	n := input.NumRows()
	buf0, err := b.bufAllocator.get(types.ETString, n)
	if err != nil {
		return err
	}
	defer b.bufAllocator.put(buf0)
	if err := b.args[0].VecEvalString(b.ctx, input, buf0); err != nil {
		return err
	}

	buf1, err := b.bufAllocator.get(types.ETString, n)
	if err != nil {
		return err
	}
	defer b.bufAllocator.put(buf1)
	if err := b.args[1].VecEvalString(b.ctx, input, buf1); err != nil {
		return err
	}

	result.ResizeTime(n, false)
	result.MergeNulls(buf0, buf1)
	times := result.Times()
	sc := b.ctx.GetSessionVars().StmtCtx
	var tm types.Time
	for i := 0; i < n; i++ {
		if result.IsNull(i) {
			continue
		}
		arg0 := buf0.GetString(i)
		arg1 := buf1.GetString(i)

		if b.isFloat {
			tm, err = types.ParseTimeFromFloatString(sc, arg0, mysql.TypeDatetime, types.GetFsp(arg0))
		} else {
			tm, err = types.ParseTime(sc, arg0, mysql.TypeDatetime, types.GetFsp(arg0))
		}
		if err != nil {
			if err = handleInvalidTimeError(b.ctx, err); err != nil {
				return err
			}
			result.SetNull(i, true)
			continue
		}

		if !isDuration(arg1) {
			result.SetNull(i, true)
			continue
		}

		duration, err := types.ParseDuration(sc, arg1, types.GetFsp(arg1))
		if err != nil {
			if err = handleInvalidTimeError(b.ctx, err); err != nil {
				return err
			}
			result.SetNull(i, true)
			continue
		}
		tmp, err := tm.Add(sc, duration)
		if err != nil {
			return err
		}
		times[i] = tmp
	}
	return nil
}

func (b *builtinTimestamp2ArgsSig) vectorized() bool {
	return true
>>>>>>> 9332317e
}<|MERGE_RESOLUTION|>--- conflicted
+++ resolved
@@ -123,7 +123,7 @@
 func (b *builtinDateSig) vectorized() bool {
 	return true
 }
-<<<<<<< HEAD
+
 func (b *builtinFromUnixTime2ArgSig) vectorized() bool {
 	return false
 }
@@ -404,14 +404,6 @@
 	return errors.Errorf("not implemented")
 }
 
-func (b *builtinTimestamp1ArgSig) vectorized() bool {
-	return false
-}
-
-func (b *builtinTimestamp1ArgSig) vecEvalTime(input *chunk.Chunk, result *chunk.Column) error {
-	return errors.Errorf("not implemented")
-}
-
 func (b *builtinSubDateIntStringSig) vectorized() bool {
 	return false
 }
@@ -900,14 +892,6 @@
 	return errors.Errorf("not implemented")
 }
 
-func (b *builtinTimestamp2ArgsSig) vectorized() bool {
-	return false
-}
-
-func (b *builtinTimestamp2ArgsSig) vecEvalTime(input *chunk.Chunk, result *chunk.Column) error {
-	return errors.Errorf("not implemented")
-}
-
 func (b *builtinYearWeekWithModeSig) vectorized() bool {
 	return false
 }
@@ -1114,7 +1098,7 @@
 
 func (b *builtinConvertTzSig) vecEvalTime(input *chunk.Chunk, result *chunk.Column) error {
 	return errors.Errorf("not implemented")
-=======
+}
 
 func (b *builtinTimestamp1ArgSig) vecEvalTime(input *chunk.Chunk, result *chunk.Column) error {
 	n := input.NumRows()
@@ -1228,5 +1212,4 @@
 
 func (b *builtinTimestamp2ArgsSig) vectorized() bool {
 	return true
->>>>>>> 9332317e
 }