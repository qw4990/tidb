// Copyright 2013 The ql Authors. All rights reserved.
// Use of this source code is governed by a BSD-style
// license that can be found in the LICENSES/QL-LICENSE file.

// Copyright 2015 PingCAP, Inc.
//
// Licensed under the Apache License, Version 2.0 (the "License");
// you may not use this file except in compliance with the License.
// You may obtain a copy of the License at
//
//     http://www.apache.org/licenses/LICENSE-2.0
//
// Unless required by applicable law or agreed to in writing, software
// distributed under the License is distributed on an "AS IS" BASIS,
// See the License for the specific language governing permissions and
// limitations under the License.

package tidb

import (
	"fmt"
	"runtime/debug"
	"strings"

	"github.com/juju/errors"
	"github.com/ngaut/log"
	"github.com/pingcap/tidb/mysql"
	"github.com/pingcap/tidb/sessionctx/variable"
<<<<<<< HEAD
	terrors "github.com/pingcap/tidb/util/errors"
	"github.com/pingcap/tidb/util/errors2"
=======
	"github.com/pingcap/tidb/terror"
>>>>>>> 6510bc94
)

const (
	// CreateUserTable is the SQL statement creates User table in system db.
	CreateUserTable = `CREATE TABLE if not exists mysql.user (
		Host			CHAR(64),
		User			CHAR(16),
		Password		CHAR(41),
		Select_priv		ENUM('N','Y') NOT NULL  DEFAULT 'N',
		Insert_priv		ENUM('N','Y') NOT NULL  DEFAULT 'N',
		Update_priv		ENUM('N','Y') NOT NULL  DEFAULT 'N',
		Delete_priv		ENUM('N','Y') NOT NULL  DEFAULT 'N',
		Create_priv		ENUM('N','Y') NOT NULL  DEFAULT 'N',
		Drop_priv		ENUM('N','Y') NOT NULL  DEFAULT 'N',
		Grant_priv		ENUM('N','Y') NOT NULL  DEFAULT 'N',
		Alter_priv		ENUM('N','Y') NOT NULL  DEFAULT 'N',
		Show_db_priv		ENUM('N','Y') NOT NULL  DEFAULT 'N',
		Execute_priv		ENUM('N','Y') NOT NULL  DEFAULT 'N',
		Index_priv		ENUM('N','Y') NOT NULL  DEFAULT 'N',
		Create_user_priv	ENUM('N','Y') NOT NULL  DEFAULT 'N',
		PRIMARY KEY (Host, User));`
	// CreateDBPrivTable is the SQL statement creates DB scope privilege table in system db.
	CreateDBPrivTable = `CREATE TABLE if not exists mysql.db (
		Host		CHAR(60),
		DB		CHAR(64),
		User		CHAR(16),
		Select_priv	ENUM('N','Y') Not Null  DEFAULT 'N',
		Insert_priv	ENUM('N','Y') Not Null  DEFAULT 'N',
		Update_priv	ENUM('N','Y') Not Null  DEFAULT 'N',
		Delete_priv	ENUM('N','Y') Not Null  DEFAULT 'N',
		Create_priv	ENUM('N','Y') Not Null  DEFAULT 'N',
		Drop_priv	ENUM('N','Y') Not Null  DEFAULT 'N',
		Grant_priv	ENUM('N','Y') Not Null  DEFAULT 'N',
		Index_priv	ENUM('N','Y') Not Null  DEFAULT 'N',
		Alter_priv	ENUM('N','Y') Not Null  DEFAULT 'N',
		Execute_priv	ENUM('N','Y') Not Null  DEFAULT 'N',
		PRIMARY KEY (Host, DB, User));`
	// CreateTablePrivTable is the SQL statement creates table scope privilege table in system db.
	CreateTablePrivTable = `CREATE TABLE if not exists mysql.tables_priv (
		Host		CHAR(60),
		DB		CHAR(64),
		User		CHAR(16),
		Table_name	CHAR(64),
		Grantor		CHAR(77),
		Timestamp	Timestamp DEFAULT CURRENT_TIMESTAMP,
		Table_priv	SET('Select','Insert','Update','Delete','Create','Drop','Grant', 'Index','Alter'),
		Column_priv	SET('Select','Insert','Update'),
		PRIMARY KEY (Host, DB, User, Table_name));`
	// CreateColumnPrivTable is the SQL statement creates column scope privilege table in system db.
	CreateColumnPrivTable = `CREATE TABLE if not exists mysql.columns_priv(
		Host		CHAR(60),
		DB		CHAR(64),
		User		CHAR(16),
		Table_name	CHAR(64),
		Column_name	CHAR(64),
		Timestamp	Timestamp DEFAULT CURRENT_TIMESTAMP,
		Column_priv	SET('Select','Insert','Update'),
		PRIMARY KEY (Host, DB, User, Table_name, Column_name));`
	// CreateGloablVariablesTable is the SQL statement creates global variable table in system db.
	// TODO: MySQL puts GLOBAL_VARIABLES table in INFORMATION_SCHEMA db.
	// INFORMATION_SCHEMA is a virtual db in TiDB. So we put this table in system db.
	// Maybe we will put it back to INFORMATION_SCHEMA.
	CreateGloablVariablesTable = `CREATE TABLE if not exists mysql.GLOBAL_VARIABLES(
		VARIABLE_NAME  VARCHAR(64) Not Null PRIMARY KEY,
		VARIABLE_VALUE VARCHAR(1024) DEFAULT Null);`
	// CreateTiDBTable is the SQL statement creates a table in system db.
	// This table is a key-value struct contains some information used by TiDB.
	// Currently we only put bootstrapped in it which indicates if the system is already bootstrapped.
	CreateTiDBTable = `CREATE TABLE if not exists mysql.tidb(
		VARIABLE_NAME  VARCHAR(64) Not Null PRIMARY KEY,
		VARIABLE_VALUE VARCHAR(1024) DEFAULT Null,
		COMMENT VARCHAR(1024));`
)

// Bootstrap initiates system DB for a store.
func bootstrap(s Session) {
	b, err := checkBootstrapped(s)
	if err != nil {
		log.Fatal(err)
	}
	if b {
		return
	}
	doDDLWorks(s)
	doDMLWorks(s)
}

const (
	bootstrappedVar     = "bootstrapped"
	bootstrappedVarTrue = "True"
)

func checkBootstrapped(s Session) (bool, error) {
	//  Check if system db exists.
	_, err := s.Execute(fmt.Sprintf("USE %s;", mysql.SystemDB))
<<<<<<< HEAD
	if !errors2.ErrorEqual(err, terrors.ErrDatabaseNotExist) {
		return false, errors.Trace(err)
=======
	if err == nil {
		// We have already finished bootstrap.
		return
	} else if terror.DatabaseNotExists.NotEqual(err) {
		log.Fatal(err)
>>>>>>> 6510bc94
	}
	// Check bootstrapped variable value in TiDB table.
	v, err := checkBootstrappedVar(s)
	if err != nil {
		return false, errors.Trace(err)
	}
	return v, nil
}

func checkBootstrappedVar(s Session) (bool, error) {
	sql := fmt.Sprintf(`SELECT VARIABLE_VALUE FROM %s.%s WHERE VARIABLE_NAME="%s"`, mysql.SystemDB, mysql.TiDBTable, bootstrappedVar)
	rs, err := s.Execute(sql)
	if err != nil {
		// TODO: use terrors to compare error.
		str := err.Error()
		if strings.Contains(str, "does not exist") {
			return false, nil
		}
		return false, errors.Trace(err)
	}
	if len(rs) != 1 {
		return false, errors.New("Wrong number of Recordset")
	}
	r := rs[0]
	row, err := r.Next()
	if err != nil || row == nil {
		return false, errors.Trace(err)
	}
	return row.Data[0].(string) == bootstrappedVarTrue, nil
}

// Execute DDL statements in bootstrap stage.
func doDDLWorks(s Session) {
	// Create a test database.
	mustExecute(s, "CREATE DATABASE IF NOT EXISTS test")
	// Create system db.
	mustExecute(s, fmt.Sprintf("CREATE DATABASE IF NOT EXISTS %s;", mysql.SystemDB))
	// Create user table.
	mustExecute(s, CreateUserTable)
	// Create privilege tables.
	mustExecute(s, CreateDBPrivTable)
	mustExecute(s, CreateTablePrivTable)
	mustExecute(s, CreateColumnPrivTable)
	// Create global systemt variable table.
	mustExecute(s, CreateGloablVariablesTable)
	// Create TiDB table.
	mustExecute(s, CreateTiDBTable)
}

// Execute DML statements in bootstrap stage.
// All the statements run in a single transaction.
func doDMLWorks(s Session) {
	mustExecute(s, "BEGIN")
	// Insert a default user with empty password.
	mustExecute(s, `INSERT INTO mysql.user VALUES ("localhost", "root", "", "Y", "Y", "Y", "Y", "Y", "Y", "Y", "Y", "Y", "Y", "Y", "Y"), 
		("127.0.0.1", "root", "", "Y", "Y", "Y", "Y", "Y", "Y", "Y", "Y", "Y", "Y", "Y", "Y"), 
		("::1", "root", "", "Y", "Y", "Y", "Y", "Y", "Y", "Y", "Y", "Y", "Y", "Y", "Y");`)
	// Init global system variable table.
	values := make([]string, 0, len(variable.SysVars))
	for k, v := range variable.SysVars {
		value := fmt.Sprintf(`("%s", "%s")`, strings.ToLower(k), v.Value)
		values = append(values, value)
	}
	sql := fmt.Sprintf("INSERT INTO %s.%s VALUES %s;", mysql.SystemDB, mysql.GlobalVariablesTable, strings.Join(values, ", "))
	mustExecute(s, sql)
	sql = fmt.Sprintf(`INSERT INTO %s.%s VALUES("%s", "%s", "Bootstrap flag. Do not delete.") ON DUPLICATE KEY UPDATE VARIABLE_VALUE="%s"`, mysql.SystemDB, mysql.TiDBTable, bootstrappedVar, bootstrappedVarTrue, bootstrappedVarTrue)
	mustExecute(s, sql)
	mustExecute(s, "COMMIT")
}

func mustExecute(s Session, sql string) {
	_, err := s.Execute(sql)
	if err != nil {
		debug.PrintStack()
		log.Fatal(err)
	}
}<|MERGE_RESOLUTION|>--- conflicted
+++ resolved
@@ -26,12 +26,7 @@
 	"github.com/ngaut/log"
 	"github.com/pingcap/tidb/mysql"
 	"github.com/pingcap/tidb/sessionctx/variable"
-<<<<<<< HEAD
-	terrors "github.com/pingcap/tidb/util/errors"
-	"github.com/pingcap/tidb/util/errors2"
-=======
 	"github.com/pingcap/tidb/terror"
->>>>>>> 6510bc94
 )
 
 const (
@@ -127,16 +122,8 @@
 func checkBootstrapped(s Session) (bool, error) {
 	//  Check if system db exists.
 	_, err := s.Execute(fmt.Sprintf("USE %s;", mysql.SystemDB))
-<<<<<<< HEAD
-	if !errors2.ErrorEqual(err, terrors.ErrDatabaseNotExist) {
-		return false, errors.Trace(err)
-=======
-	if err == nil {
-		// We have already finished bootstrap.
-		return
-	} else if terror.DatabaseNotExists.NotEqual(err) {
+	if err != nil && terror.DatabaseNotExists.NotEqual(err) {
 		log.Fatal(err)
->>>>>>> 6510bc94
 	}
 	// Check bootstrapped variable value in TiDB table.
 	v, err := checkBootstrappedVar(s)
@@ -150,9 +137,7 @@
 	sql := fmt.Sprintf(`SELECT VARIABLE_VALUE FROM %s.%s WHERE VARIABLE_NAME="%s"`, mysql.SystemDB, mysql.TiDBTable, bootstrappedVar)
 	rs, err := s.Execute(sql)
 	if err != nil {
-		// TODO: use terrors to compare error.
-		str := err.Error()
-		if strings.Contains(str, "does not exist") {
+		if terror.TableNotExists.Equal(err) {
 			return false, nil
 		}
 		return false, errors.Trace(err)
