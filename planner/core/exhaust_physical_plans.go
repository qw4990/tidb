// Copyright 2017 PingCAP, Inc.
//
// Licensed under the Apache License, Version 2.0 (the "License");
// you may not use this file except in compliance with the License.
// You may obtain a copy of the License at
//
//     http://www.apache.org/licenses/LICENSE-2.0
//
// Unless required by applicable law or agreed to in writing, software
// distributed under the License is distributed on an "AS IS" BASIS,
// WITHOUT WARRANTIES OR CONDITIONS OF ANY KIND, either express or implied.
// See the License for the specific language governing permissions and
// limitations under the License.

package core

import (
	"bytes"
	"fmt"
	"math"
	"sort"

	"github.com/pingcap/errors"
	"github.com/pingcap/failpoint"
	"github.com/pingcap/tidb/expression"
	"github.com/pingcap/tidb/expression/aggregation"
	"github.com/pingcap/tidb/kv"
	"github.com/pingcap/tidb/parser/ast"
	"github.com/pingcap/tidb/parser/model"
	"github.com/pingcap/tidb/parser/mysql"
	"github.com/pingcap/tidb/planner/property"
	"github.com/pingcap/tidb/planner/util"
	"github.com/pingcap/tidb/sessionctx"
	"github.com/pingcap/tidb/statistics"
	"github.com/pingcap/tidb/types"
	"github.com/pingcap/tidb/util/chunk"
	"github.com/pingcap/tidb/util/collate"
	"github.com/pingcap/tidb/util/logutil"
	"github.com/pingcap/tidb/util/plancodec"
	"github.com/pingcap/tidb/util/ranger"
	"github.com/pingcap/tidb/util/set"
	"go.uber.org/zap"
)

func (p *LogicalUnionScan) exhaustPhysicalPlans(prop *property.PhysicalProperty) ([]PhysicalPlan, bool, error) {
	if prop.IsFlashProp() {
		p.SCtx().GetSessionVars().RaiseWarningWhenMPPEnforced(
			"MPP mode may be blocked because operator `UnionScan` is not supported now.")
		return nil, true, nil
	}
	childProp := prop.CloneEssentialFields()
	us := PhysicalUnionScan{
		Conditions: p.conditions,
		HandleCols: p.handleCols,
	}.Init(p.ctx, p.stats, p.blockOffset, childProp)
	return []PhysicalPlan{us}, true, nil
}

func getMaxSortPrefix(sortCols, allCols []*expression.Column) []int {
	tmpSchema := expression.NewSchema(allCols...)
	sortColOffsets := make([]int, 0, len(sortCols))
	for _, sortCol := range sortCols {
		offset := tmpSchema.ColumnIndex(sortCol)
		if offset == -1 {
			return sortColOffsets
		}
		sortColOffsets = append(sortColOffsets, offset)
	}
	return sortColOffsets
}

func findMaxPrefixLen(candidates [][]*expression.Column, keys []*expression.Column) int {
	maxLen := 0
	for _, candidateKeys := range candidates {
		matchedLen := 0
		for i := range keys {
			if i < len(candidateKeys) && keys[i].Equal(nil, candidateKeys[i]) {
				matchedLen++
			} else {
				break
			}
		}
		if matchedLen > maxLen {
			maxLen = matchedLen
		}
	}
	return maxLen
}

func (p *LogicalJoin) moveEqualToOtherConditions(offsets []int) []expression.Expression {
	// Construct used equal condition set based on the equal condition offsets.
	usedEqConds := set.NewIntSet()
	for _, eqCondIdx := range offsets {
		usedEqConds.Insert(eqCondIdx)
	}

	// Construct otherConds, which is composed of the original other conditions
	// and the remained unused equal conditions.
	numOtherConds := len(p.OtherConditions) + len(p.EqualConditions) - len(usedEqConds)
	otherConds := make([]expression.Expression, len(p.OtherConditions), numOtherConds)
	copy(otherConds, p.OtherConditions)
	for eqCondIdx := range p.EqualConditions {
		if !usedEqConds.Exist(eqCondIdx) {
			otherConds = append(otherConds, p.EqualConditions[eqCondIdx])
		}
	}

	return otherConds
}

// Only if the input required prop is the prefix fo join keys, we can pass through this property.
func (p *PhysicalMergeJoin) tryToGetChildReqProp(prop *property.PhysicalProperty) ([]*property.PhysicalProperty, bool) {
	all, desc := prop.AllSameOrder()
	lProp := property.NewPhysicalProperty(property.RootTaskType, p.LeftJoinKeys, desc, math.MaxFloat64, false)
	rProp := property.NewPhysicalProperty(property.RootTaskType, p.RightJoinKeys, desc, math.MaxFloat64, false)
	if !prop.IsEmpty() {
		// sort merge join fits the cases of massive ordered data, so desc scan is always expensive.
		if !all {
			return nil, false
		}
		if !prop.IsPrefix(lProp) && !prop.IsPrefix(rProp) {
			return nil, false
		}
		if prop.IsPrefix(rProp) && p.JoinType == LeftOuterJoin {
			return nil, false
		}
		if prop.IsPrefix(lProp) && p.JoinType == RightOuterJoin {
			return nil, false
		}
	}

	return []*property.PhysicalProperty{lProp, rProp}, true
}

func (p *LogicalJoin) checkJoinKeyCollation(leftKeys, rightKeys []*expression.Column) bool {
	// if a left key and its corresponding right key have different collation, don't use MergeJoin since
	// the their children may sort their records in different ways
	for i := range leftKeys {
		lt := leftKeys[i].RetType
		rt := rightKeys[i].RetType
		if (lt.EvalType() == types.ETString && rt.EvalType() == types.ETString) &&
			(leftKeys[i].RetType.Charset != rightKeys[i].RetType.Charset ||
				leftKeys[i].RetType.Collate != rightKeys[i].RetType.Collate) {
			return false
		}
	}
	return true
}

// GetMergeJoin convert the logical join to physical merge join based on the physical property.
func (p *LogicalJoin) GetMergeJoin(prop *property.PhysicalProperty, schema *expression.Schema, statsInfo *property.StatsInfo, leftStatsInfo *property.StatsInfo, rightStatsInfo *property.StatsInfo) []PhysicalPlan {
	joins := make([]PhysicalPlan, 0, len(p.leftProperties)+1)
	// The leftProperties caches all the possible properties that are provided by its children.
	leftJoinKeys, rightJoinKeys, isNullEQ, hasNullEQ := p.GetJoinKeys()

	// EnumType/SetType Unsupported: merge join conflicts with index order.
	// ref: https://github.com/pingcap/tidb/issues/24473, https://github.com/pingcap/tidb/issues/25669
	for _, leftKey := range leftJoinKeys {
		if leftKey.RetType.Tp == mysql.TypeEnum || leftKey.RetType.Tp == mysql.TypeSet {
			return nil
		}
	}
	for _, rightKey := range rightJoinKeys {
		if rightKey.RetType.Tp == mysql.TypeEnum || rightKey.RetType.Tp == mysql.TypeSet {
			return nil
		}
	}

	// TODO: support null equal join keys for merge join
	if hasNullEQ {
		return nil
	}
	for _, lhsChildProperty := range p.leftProperties {
		offsets := getMaxSortPrefix(lhsChildProperty, leftJoinKeys)
		// If not all equal conditions hit properties. We ban merge join heuristically. Because in this case, merge join
		// may get a very low performance. In executor, executes join results before other conditions filter it.
		if len(offsets) < len(leftJoinKeys) {
			continue
		}

		leftKeys := lhsChildProperty[:len(offsets)]
		rightKeys := expression.NewSchema(rightJoinKeys...).ColumnsByIndices(offsets)
		newIsNullEQ := make([]bool, 0, len(offsets))
		for _, offset := range offsets {
			newIsNullEQ = append(newIsNullEQ, isNullEQ[offset])
		}

		prefixLen := findMaxPrefixLen(p.rightProperties, rightKeys)
		if prefixLen == 0 {
			continue
		}

		leftKeys = leftKeys[:prefixLen]
		rightKeys = rightKeys[:prefixLen]
		newIsNullEQ = newIsNullEQ[:prefixLen]
		if !p.checkJoinKeyCollation(leftKeys, rightKeys) {
			continue
		}
		offsets = offsets[:prefixLen]
		baseJoin := basePhysicalJoin{
			JoinType:        p.JoinType,
			LeftConditions:  p.LeftConditions,
			RightConditions: p.RightConditions,
			DefaultValues:   p.DefaultValues,
			LeftJoinKeys:    leftKeys,
			RightJoinKeys:   rightKeys,
			IsNullEQ:        newIsNullEQ,
		}
		mergeJoin := PhysicalMergeJoin{basePhysicalJoin: baseJoin}.Init(p.ctx, statsInfo.ScaleByExpectCnt(prop.ExpectedCnt), p.blockOffset)
		mergeJoin.SetSchema(schema)
		mergeJoin.OtherConditions = p.moveEqualToOtherConditions(offsets)
		mergeJoin.initCompareFuncs()
		if reqProps, ok := mergeJoin.tryToGetChildReqProp(prop); ok {
			// Adjust expected count for children nodes.
			if prop.ExpectedCnt < statsInfo.RowCount {
				expCntScale := prop.ExpectedCnt / statsInfo.RowCount
				reqProps[0].ExpectedCnt = leftStatsInfo.RowCount * expCntScale
				reqProps[1].ExpectedCnt = rightStatsInfo.RowCount * expCntScale
			}
			mergeJoin.childrenReqProps = reqProps
			_, desc := prop.AllSameOrder()
			mergeJoin.Desc = desc
			joins = append(joins, mergeJoin)
		}
	}
	// If TiDB_SMJ hint is existed, it should consider enforce merge join,
	// because we can't trust lhsChildProperty completely.
	if (p.preferJoinType & preferMergeJoin) > 0 {
		joins = append(joins, p.getEnforcedMergeJoin(prop, schema, statsInfo)...)
	}

	return joins
}

// Change JoinKeys order, by offsets array
// offsets array is generate by prop check
func getNewJoinKeysByOffsets(oldJoinKeys []*expression.Column, offsets []int) []*expression.Column {
	newKeys := make([]*expression.Column, 0, len(oldJoinKeys))
	for _, offset := range offsets {
		newKeys = append(newKeys, oldJoinKeys[offset])
	}
	for pos, key := range oldJoinKeys {
		isExist := false
		for _, p := range offsets {
			if p == pos {
				isExist = true
				break
			}
		}
		if !isExist {
			newKeys = append(newKeys, key)
		}
	}
	return newKeys
}

func getNewNullEQByOffsets(oldNullEQ []bool, offsets []int) []bool {
	newNullEQ := make([]bool, 0, len(oldNullEQ))
	for _, offset := range offsets {
		newNullEQ = append(newNullEQ, oldNullEQ[offset])
	}
	for pos, key := range oldNullEQ {
		isExist := false
		for _, p := range offsets {
			if p == pos {
				isExist = true
				break
			}
		}
		if !isExist {
			newNullEQ = append(newNullEQ, key)
		}
	}
	return newNullEQ
}

func (p *LogicalJoin) getEnforcedMergeJoin(prop *property.PhysicalProperty, schema *expression.Schema, statsInfo *property.StatsInfo) []PhysicalPlan {
	// Check whether SMJ can satisfy the required property
	leftJoinKeys, rightJoinKeys, isNullEQ, hasNullEQ := p.GetJoinKeys()
	// TODO: support null equal join keys for merge join
	if hasNullEQ {
		return nil
	}
	offsets := make([]int, 0, len(leftJoinKeys))
	all, desc := prop.AllSameOrder()
	if !all {
		return nil
	}
	for _, item := range prop.SortItems {
		isExist, hasLeftColInProp, hasRightColInProp := false, false, false
		for joinKeyPos := 0; joinKeyPos < len(leftJoinKeys); joinKeyPos++ {
			var key *expression.Column
			if item.Col.Equal(p.ctx, leftJoinKeys[joinKeyPos]) {
				key = leftJoinKeys[joinKeyPos]
				hasLeftColInProp = true
			}
			if item.Col.Equal(p.ctx, rightJoinKeys[joinKeyPos]) {
				key = rightJoinKeys[joinKeyPos]
				hasRightColInProp = true
			}
			if key == nil {
				continue
			}
			for i := 0; i < len(offsets); i++ {
				if offsets[i] == joinKeyPos {
					isExist = true
					break
				}
			}
			if !isExist {
				offsets = append(offsets, joinKeyPos)
			}
			isExist = true
			break
		}
		if !isExist {
			return nil
		}
		// If the output wants the order of the inner side. We should reject it since we might add null-extend rows of that side.
		if p.JoinType == LeftOuterJoin && hasRightColInProp {
			return nil
		}
		if p.JoinType == RightOuterJoin && hasLeftColInProp {
			return nil
		}
	}
	// Generate the enforced sort merge join
	leftKeys := getNewJoinKeysByOffsets(leftJoinKeys, offsets)
	rightKeys := getNewJoinKeysByOffsets(rightJoinKeys, offsets)
	newNullEQ := getNewNullEQByOffsets(isNullEQ, offsets)
	otherConditions := make([]expression.Expression, len(p.OtherConditions), len(p.OtherConditions)+len(p.EqualConditions))
	copy(otherConditions, p.OtherConditions)
	if !p.checkJoinKeyCollation(leftKeys, rightKeys) {
		// if the join keys' collation are conflicted, we use the empty join key
		// and move EqualConditions to OtherConditions.
		leftKeys = nil
		rightKeys = nil
		newNullEQ = nil
		otherConditions = append(otherConditions, expression.ScalarFuncs2Exprs(p.EqualConditions)...)
	}
	lProp := property.NewPhysicalProperty(property.RootTaskType, leftKeys, desc, math.MaxFloat64, true)
	rProp := property.NewPhysicalProperty(property.RootTaskType, rightKeys, desc, math.MaxFloat64, true)
	baseJoin := basePhysicalJoin{
		JoinType:        p.JoinType,
		LeftConditions:  p.LeftConditions,
		RightConditions: p.RightConditions,
		DefaultValues:   p.DefaultValues,
		LeftJoinKeys:    leftKeys,
		RightJoinKeys:   rightKeys,
		IsNullEQ:        newNullEQ,
		OtherConditions: otherConditions,
	}
	enforcedPhysicalMergeJoin := PhysicalMergeJoin{basePhysicalJoin: baseJoin, Desc: desc}.Init(p.ctx, statsInfo.ScaleByExpectCnt(prop.ExpectedCnt), p.blockOffset)
	enforcedPhysicalMergeJoin.SetSchema(schema)
	enforcedPhysicalMergeJoin.childrenReqProps = []*property.PhysicalProperty{lProp, rProp}
	enforcedPhysicalMergeJoin.initCompareFuncs()
	return []PhysicalPlan{enforcedPhysicalMergeJoin}
}

func (p *PhysicalMergeJoin) initCompareFuncs() {
	p.CompareFuncs = make([]expression.CompareFunc, 0, len(p.LeftJoinKeys))
	for i := range p.LeftJoinKeys {
		p.CompareFuncs = append(p.CompareFuncs, expression.GetCmpFunction(p.ctx, p.LeftJoinKeys[i], p.RightJoinKeys[i]))
	}
}

// ForceUseOuterBuild4Test is a test option to control forcing use outer input as build.
// TODO: use hint and remove this variable
var ForceUseOuterBuild4Test = false

// ForcedHashLeftJoin4Test is a test option to force using HashLeftJoin
// TODO: use hint and remove this variable
var ForcedHashLeftJoin4Test = false

func (p *LogicalJoin) getHashJoins(prop *property.PhysicalProperty) []PhysicalPlan {
	if !prop.IsEmpty() { // hash join doesn't promise any orders
		return nil
	}
	joins := make([]PhysicalPlan, 0, 2)
	switch p.JoinType {
	case SemiJoin, AntiSemiJoin, LeftOuterSemiJoin, AntiLeftOuterSemiJoin:
		joins = append(joins, p.getHashJoin(prop, 1, false))
	case LeftOuterJoin:
		if ForceUseOuterBuild4Test {
			joins = append(joins, p.getHashJoin(prop, 1, true))
		} else {
			joins = append(joins, p.getHashJoin(prop, 1, false))
			joins = append(joins, p.getHashJoin(prop, 1, true))
		}
	case RightOuterJoin:
		if ForceUseOuterBuild4Test {
			joins = append(joins, p.getHashJoin(prop, 0, true))
		} else {
			joins = append(joins, p.getHashJoin(prop, 0, false))
			joins = append(joins, p.getHashJoin(prop, 0, true))
		}
	case InnerJoin:
		if ForcedHashLeftJoin4Test {
			joins = append(joins, p.getHashJoin(prop, 1, false))
		} else {
			joins = append(joins, p.getHashJoin(prop, 1, false))
			joins = append(joins, p.getHashJoin(prop, 0, false))
		}
	}
	return joins
}

func (p *LogicalJoin) getHashJoin(prop *property.PhysicalProperty, innerIdx int, useOuterToBuild bool) *PhysicalHashJoin {
	chReqProps := make([]*property.PhysicalProperty, 2)
	chReqProps[innerIdx] = &property.PhysicalProperty{ExpectedCnt: math.MaxFloat64}
	chReqProps[1-innerIdx] = &property.PhysicalProperty{ExpectedCnt: math.MaxFloat64}
	if prop.ExpectedCnt < p.stats.RowCount {
		expCntScale := prop.ExpectedCnt / p.stats.RowCount
		chReqProps[1-innerIdx].ExpectedCnt = p.children[1-innerIdx].statsInfo().RowCount * expCntScale
	}
	hashJoin := NewPhysicalHashJoin(p, innerIdx, useOuterToBuild, p.stats.ScaleByExpectCnt(prop.ExpectedCnt), chReqProps...)
	hashJoin.SetSchema(p.schema)
	return hashJoin
}

// When inner plan is TableReader, the parameter `ranges` will be nil. Because pk only have one column. So all of its range
// is generated during execution time.
func (p *LogicalJoin) constructIndexJoin(
	prop *property.PhysicalProperty,
	outerIdx int,
	innerTask task,
	ranges ranger.MutableRanges,
	keyOff2IdxOff []int,
	path *util.AccessPath,
	compareFilters *ColWithCmpFuncManager,
	extractOtherEQ bool,
) []PhysicalPlan {
	if ranges == nil {
		ranges = ranger.Ranges{} // empty range
	}

	joinType := p.JoinType
	var (
		innerJoinKeys []*expression.Column
		outerJoinKeys []*expression.Column
		isNullEQ      []bool
		hasNullEQ     bool
	)
	if outerIdx == 0 {
		outerJoinKeys, innerJoinKeys, isNullEQ, hasNullEQ = p.GetJoinKeys()
	} else {
		innerJoinKeys, outerJoinKeys, isNullEQ, hasNullEQ = p.GetJoinKeys()
	}
	// TODO: support null equal join keys for index join
	if hasNullEQ {
		return nil
	}
	chReqProps := make([]*property.PhysicalProperty, 2)
	chReqProps[outerIdx] = &property.PhysicalProperty{TaskTp: property.RootTaskType, ExpectedCnt: math.MaxFloat64, SortItems: prop.SortItems}
	if prop.ExpectedCnt < p.stats.RowCount {
		expCntScale := prop.ExpectedCnt / p.stats.RowCount
		chReqProps[outerIdx].ExpectedCnt = p.children[outerIdx].statsInfo().RowCount * expCntScale
	}
	newInnerKeys := make([]*expression.Column, 0, len(innerJoinKeys))
	newOuterKeys := make([]*expression.Column, 0, len(outerJoinKeys))
	newIsNullEQ := make([]bool, 0, len(isNullEQ))
	newKeyOff := make([]int, 0, len(keyOff2IdxOff))
	newOtherConds := make([]expression.Expression, len(p.OtherConditions), len(p.OtherConditions)+len(p.EqualConditions))
	copy(newOtherConds, p.OtherConditions)
	for keyOff, idxOff := range keyOff2IdxOff {
		if keyOff2IdxOff[keyOff] < 0 {
			newOtherConds = append(newOtherConds, p.EqualConditions[keyOff])
			continue
		}
		newInnerKeys = append(newInnerKeys, innerJoinKeys[keyOff])
		newOuterKeys = append(newOuterKeys, outerJoinKeys[keyOff])
		newIsNullEQ = append(newIsNullEQ, isNullEQ[keyOff])
		newKeyOff = append(newKeyOff, idxOff)
	}

	var outerHashKeys, innerHashKeys []*expression.Column
	outerHashKeys, innerHashKeys = make([]*expression.Column, len(newOuterKeys)), make([]*expression.Column, len(newInnerKeys))
	copy(outerHashKeys, newOuterKeys)
	copy(innerHashKeys, newInnerKeys)
	// we can use the `col <eq> col` in `OtherCondition` to build the hashtable to avoid the unnecessary calculating.
	for i := len(newOtherConds) - 1; extractOtherEQ && i >= 0; i = i - 1 {
		switch c := newOtherConds[i].(type) {
		case *expression.ScalarFunction:
			if c.FuncName.L == ast.EQ {
				lhs, ok1 := c.GetArgs()[0].(*expression.Column)
				rhs, ok2 := c.GetArgs()[1].(*expression.Column)
				if ok1 && ok2 {
					if lhs.InOperand || rhs.InOperand {
						// if this other-cond is from a `[not] in` sub-query, do not convert it into eq-cond since
						// IndexJoin cannot deal with NULL correctly in this case; please see #25799 for more details.
						continue
					}
					outerSchema, innerSchema := p.Children()[outerIdx].Schema(), p.Children()[1-outerIdx].Schema()
					if outerSchema.Contains(lhs) && innerSchema.Contains(rhs) {
						outerHashKeys = append(outerHashKeys, lhs) // nozero
						innerHashKeys = append(innerHashKeys, rhs) // nozero
					} else if innerSchema.Contains(lhs) && outerSchema.Contains(rhs) {
						outerHashKeys = append(outerHashKeys, rhs) // nozero
						innerHashKeys = append(innerHashKeys, lhs) // nozero
					}
					newOtherConds = append(newOtherConds[:i], newOtherConds[i+1:]...)
				}
			}
		default:
			continue
		}
	}

	baseJoin := basePhysicalJoin{
		InnerChildIdx:   1 - outerIdx,
		LeftConditions:  p.LeftConditions,
		RightConditions: p.RightConditions,
		OtherConditions: newOtherConds,
		JoinType:        joinType,
		OuterJoinKeys:   newOuterKeys,
		InnerJoinKeys:   newInnerKeys,
		IsNullEQ:        newIsNullEQ,
		DefaultValues:   p.DefaultValues,
	}

	join := PhysicalIndexJoin{
		basePhysicalJoin: baseJoin,
		innerTask:        innerTask,
		KeyOff2IdxOff:    newKeyOff,
		Ranges:           ranges,
		CompareFilters:   compareFilters,
		OuterHashKeys:    outerHashKeys,
		InnerHashKeys:    innerHashKeys,
	}.Init(p.ctx, p.stats.ScaleByExpectCnt(prop.ExpectedCnt), p.blockOffset, chReqProps...)
	if path != nil {
		join.IdxColLens = path.IdxColLens
	}
	join.SetSchema(p.schema)
	return []PhysicalPlan{join}
}

func (p *LogicalJoin) constructIndexMergeJoin(
	prop *property.PhysicalProperty,
	outerIdx int,
	innerTask task,
	ranges ranger.MutableRanges,
	keyOff2IdxOff []int,
	path *util.AccessPath,
	compareFilters *ColWithCmpFuncManager,
) []PhysicalPlan {
	hintExists := false
	if (outerIdx == 1 && (p.preferJoinType&preferLeftAsINLMJInner) > 0) || (outerIdx == 0 && (p.preferJoinType&preferRightAsINLMJInner) > 0) {
		hintExists = true
	}
	indexJoins := p.constructIndexJoin(prop, outerIdx, innerTask, ranges, keyOff2IdxOff, path, compareFilters, !hintExists)
	indexMergeJoins := make([]PhysicalPlan, 0, len(indexJoins))
	for _, plan := range indexJoins {
		join := plan.(*PhysicalIndexJoin)
		// Index merge join can't handle hash keys. So we ban it heuristically.
		if len(join.InnerHashKeys) > len(join.InnerJoinKeys) {
			return nil
		}

		// EnumType/SetType Unsupported: merge join conflicts with index order.
		// ref: https://github.com/pingcap/tidb/issues/24473, https://github.com/pingcap/tidb/issues/25669
		for _, innerKey := range join.InnerJoinKeys {
			if innerKey.RetType.Tp == mysql.TypeEnum || innerKey.RetType.Tp == mysql.TypeSet {
				return nil
			}
		}
		for _, outerKey := range join.OuterJoinKeys {
			if outerKey.RetType.Tp == mysql.TypeEnum || outerKey.RetType.Tp == mysql.TypeSet {
				return nil
			}
		}

		hasPrefixCol := false
		for _, l := range join.IdxColLens {
			if l != types.UnspecifiedLength {
				hasPrefixCol = true
				break
			}
		}
		// If index column has prefix length, the merge join can not guarantee the relevance
		// between index and join keys. So we should skip this case.
		// For more details, please check the following code and comments.
		if hasPrefixCol {
			continue
		}

		// keyOff2KeyOffOrderByIdx is map the join keys offsets to [0, len(joinKeys)) ordered by the
		// join key position in inner index.
		keyOff2KeyOffOrderByIdx := make([]int, len(join.OuterJoinKeys))
		keyOffMapList := make([]int, len(join.KeyOff2IdxOff))
		copy(keyOffMapList, join.KeyOff2IdxOff)
		keyOffMap := make(map[int]int, len(keyOffMapList))
		for i, idxOff := range keyOffMapList {
			keyOffMap[idxOff] = i
		}
		sort.Slice(keyOffMapList, func(i, j int) bool { return keyOffMapList[i] < keyOffMapList[j] })
		keyIsIndexPrefix := true
		for keyOff, idxOff := range keyOffMapList {
			if keyOff != idxOff {
				keyIsIndexPrefix = false
				break
			}
			keyOff2KeyOffOrderByIdx[keyOffMap[idxOff]] = keyOff
		}
		if !keyIsIndexPrefix {
			continue
		}
		// isOuterKeysPrefix means whether the outer join keys are the prefix of the prop items.
		isOuterKeysPrefix := len(join.OuterJoinKeys) <= len(prop.SortItems)
		compareFuncs := make([]expression.CompareFunc, 0, len(join.OuterJoinKeys))
		outerCompareFuncs := make([]expression.CompareFunc, 0, len(join.OuterJoinKeys))

		for i := range join.KeyOff2IdxOff {
			if isOuterKeysPrefix && !prop.SortItems[i].Col.Equal(nil, join.OuterJoinKeys[keyOff2KeyOffOrderByIdx[i]]) {
				isOuterKeysPrefix = false
			}
			compareFuncs = append(compareFuncs, expression.GetCmpFunction(p.ctx, join.OuterJoinKeys[i], join.InnerJoinKeys[i]))
			outerCompareFuncs = append(outerCompareFuncs, expression.GetCmpFunction(p.ctx, join.OuterJoinKeys[i], join.OuterJoinKeys[i]))
		}
		// canKeepOuterOrder means whether the prop items are the prefix of the outer join keys.
		canKeepOuterOrder := len(prop.SortItems) <= len(join.OuterJoinKeys)
		for i := 0; canKeepOuterOrder && i < len(prop.SortItems); i++ {
			if !prop.SortItems[i].Col.Equal(nil, join.OuterJoinKeys[keyOff2KeyOffOrderByIdx[i]]) {
				canKeepOuterOrder = false
			}
		}
		// Since index merge join requires prop items the prefix of outer join keys
		// or outer join keys the prefix of the prop items. So we need `canKeepOuterOrder` or
		// `isOuterKeysPrefix` to be true.
		if canKeepOuterOrder || isOuterKeysPrefix {
			indexMergeJoin := PhysicalIndexMergeJoin{
				PhysicalIndexJoin:       *join,
				KeyOff2KeyOffOrderByIdx: keyOff2KeyOffOrderByIdx,
				NeedOuterSort:           !isOuterKeysPrefix,
				CompareFuncs:            compareFuncs,
				OuterCompareFuncs:       outerCompareFuncs,
				Desc:                    !prop.IsEmpty() && prop.SortItems[0].Desc,
			}.Init(p.ctx)
			indexMergeJoins = append(indexMergeJoins, indexMergeJoin)
		}
	}
	return indexMergeJoins
}

func (p *LogicalJoin) constructIndexHashJoin(
	prop *property.PhysicalProperty,
	outerIdx int,
	innerTask task,
	ranges ranger.MutableRanges,
	keyOff2IdxOff []int,
	path *util.AccessPath,
	compareFilters *ColWithCmpFuncManager,
) []PhysicalPlan {
	indexJoins := p.constructIndexJoin(prop, outerIdx, innerTask, ranges, keyOff2IdxOff, path, compareFilters, true)
	indexHashJoins := make([]PhysicalPlan, 0, len(indexJoins))
	for _, plan := range indexJoins {
		join := plan.(*PhysicalIndexJoin)
		indexHashJoin := PhysicalIndexHashJoin{
			PhysicalIndexJoin: *join,
			// Prop is empty means that the parent operator does not need the
			// join operator to provide any promise of the output order.
			KeepOuterOrder: !prop.IsEmpty(),
		}.Init(p.ctx)
		indexHashJoins = append(indexHashJoins, indexHashJoin)
	}
	return indexHashJoins
}

// getIndexJoinByOuterIdx will generate index join by outerIndex. OuterIdx points out the outer child.
// First of all, we'll check whether the inner child is DataSource.
// Then, we will extract the join keys of p's equal conditions. Then check whether all of them are just the primary key
// or match some part of on index. If so we will choose the best one and construct a index join.
func (p *LogicalJoin) getIndexJoinByOuterIdx(prop *property.PhysicalProperty, outerIdx int) (joins []PhysicalPlan) {
	outerChild, innerChild := p.children[outerIdx], p.children[1-outerIdx]
	all, _ := prop.AllSameOrder()
	// If the order by columns are not all from outer child, index join cannot promise the order.
	if !prop.AllColsFromSchema(outerChild.Schema()) || !all {
		return nil
	}
	var (
		innerJoinKeys []*expression.Column
		outerJoinKeys []*expression.Column
	)
	if outerIdx == 0 {
		outerJoinKeys, innerJoinKeys, _, _ = p.GetJoinKeys()
	} else {
		innerJoinKeys, outerJoinKeys, _, _ = p.GetJoinKeys()
	}
	ds, isDataSource := innerChild.(*DataSource)
	us, isUnionScan := innerChild.(*LogicalUnionScan)
	if (!isDataSource && !isUnionScan) || (isDataSource && ds.preferStoreType&preferTiFlash != 0) {
		return nil
	}
	if isUnionScan {
		// The child of union scan may be union all for partition table.
		ds, isDataSource = us.Children()[0].(*DataSource)
		if !isDataSource {
			return nil
		}
		// If one of the union scan children is a TiFlash table, then we can't choose index join.
		for _, child := range us.Children() {
			if ds, ok := child.(*DataSource); ok && ds.preferStoreType&preferTiFlash != 0 {
				return nil
			}
		}
	}
	var avgInnerRowCnt float64
	if outerChild.statsInfo().RowCount > 0 {
		avgInnerRowCnt = p.equalCondOutCnt / outerChild.statsInfo().RowCount
	}
	joins = p.buildIndexJoinInner2TableScan(prop, ds, innerJoinKeys, outerJoinKeys, outerIdx, us, avgInnerRowCnt)
	if joins != nil {
		return
	}
	return p.buildIndexJoinInner2IndexScan(prop, ds, innerJoinKeys, outerJoinKeys, outerIdx, us, avgInnerRowCnt)
}

func (p *LogicalJoin) getIndexJoinBuildHelper(ds *DataSource, innerJoinKeys []*expression.Column, checkPathValid func(path *util.AccessPath) bool, outerJoinKeys []*expression.Column) (*indexJoinBuildHelper, []int) {
	helper := &indexJoinBuildHelper{
		join:      p,
		innerPlan: ds,
	}
	for _, path := range ds.possibleAccessPaths {
		if checkPathValid(path) {
			emptyRange, err := helper.analyzeLookUpFilters(path, ds, innerJoinKeys, outerJoinKeys, false)
			if emptyRange {
				return nil, nil
			}
			if err != nil {
				logutil.BgLogger().Warn("build index join failed", zap.Error(err))
			}
		}
	}
	if helper.chosenPath == nil {
		return nil, nil
	}
	keyOff2IdxOff := make([]int, len(innerJoinKeys))
	for i := range keyOff2IdxOff {
		keyOff2IdxOff[i] = -1
	}
	for idxOff, keyOff := range helper.idxOff2KeyOff {
		if keyOff != -1 {
			keyOff2IdxOff[keyOff] = idxOff
		}
	}
	return helper, keyOff2IdxOff
}

// buildIndexJoinInner2TableScan builds a TableScan as the inner child for an
// IndexJoin if possible.
// If the inner side of a index join is a TableScan, only one tuple will be
// fetched from the inner side for every tuple from the outer side. This will be
// promised to be no worse than building IndexScan as the inner child.
func (p *LogicalJoin) buildIndexJoinInner2TableScan(
	prop *property.PhysicalProperty, ds *DataSource, innerJoinKeys, outerJoinKeys []*expression.Column,
	outerIdx int, us *LogicalUnionScan, avgInnerRowCnt float64) (joins []PhysicalPlan) {
	var tblPath *util.AccessPath
	for _, path := range ds.possibleAccessPaths {
		if path.IsTablePath() && path.StoreType == kv.TiKV {
			tblPath = path
			break
		}
	}
	if tblPath == nil {
		return nil
	}
	keyOff2IdxOff := make([]int, len(innerJoinKeys))
	newOuterJoinKeys := make([]*expression.Column, 0)
	var ranges ranger.MutableRanges = ranger.Ranges{}
	var innerTask, innerTask2 task
	var helper *indexJoinBuildHelper
	if ds.tableInfo.IsCommonHandle {
		helper, keyOff2IdxOff = p.getIndexJoinBuildHelper(ds, innerJoinKeys, func(path *util.AccessPath) bool { return path.IsCommonHandlePath }, outerJoinKeys)
		if helper == nil {
			return nil
		}
		innerTask = p.constructInnerTableScanTask(ds, nil, outerJoinKeys, us, false, false, avgInnerRowCnt)
		// The index merge join's inner plan is different from index join, so we
		// should construct another inner plan for it.
		// Because we can't keep order for union scan, if there is a union scan in inner task,
		// we can't construct index merge join.
		if us == nil {
			innerTask2 = p.constructInnerTableScanTask(ds, nil, outerJoinKeys, us, true, !prop.IsEmpty() && prop.SortItems[0].Desc, avgInnerRowCnt)
		}
		ranges = helper.chosenRanges
	} else {
		pkMatched := false
		pkCol := ds.getPKIsHandleCol()
		if pkCol == nil {
			return nil
		}
		for i, key := range innerJoinKeys {
			if !key.Equal(nil, pkCol) {
				keyOff2IdxOff[i] = -1
				continue
			}
			pkMatched = true
			keyOff2IdxOff[i] = 0
			// Add to newOuterJoinKeys only if conditions contain inner primary key. For issue #14822.
			newOuterJoinKeys = append(newOuterJoinKeys, outerJoinKeys[i])
		}
		outerJoinKeys = newOuterJoinKeys
		if !pkMatched {
			return nil
		}
		innerTask = p.constructInnerTableScanTask(ds, pkCol, outerJoinKeys, us, false, false, avgInnerRowCnt)
		// The index merge join's inner plan is different from index join, so we
		// should construct another inner plan for it.
		// Because we can't keep order for union scan, if there is a union scan in inner task,
		// we can't construct index merge join.
		if us == nil {
			innerTask2 = p.constructInnerTableScanTask(ds, pkCol, outerJoinKeys, us, true, !prop.IsEmpty() && prop.SortItems[0].Desc, avgInnerRowCnt)
		}
	}
	var (
		path       *util.AccessPath
		lastColMng *ColWithCmpFuncManager
	)
	if helper != nil {
		path = helper.chosenPath
		lastColMng = helper.lastColManager
	}
	joins = make([]PhysicalPlan, 0, 3)
	failpoint.Inject("MockOnlyEnableIndexHashJoin", func(val failpoint.Value) {
		if val.(bool) {
			failpoint.Return(p.constructIndexHashJoin(prop, outerIdx, innerTask, nil, keyOff2IdxOff, path, lastColMng))
		}
	})
	joins = append(joins, p.constructIndexJoin(prop, outerIdx, innerTask, ranges, keyOff2IdxOff, path, lastColMng, true)...)
	// We can reuse the `innerTask` here since index nested loop hash join
	// do not need the inner child to promise the order.
	joins = append(joins, p.constructIndexHashJoin(prop, outerIdx, innerTask, ranges, keyOff2IdxOff, path, lastColMng)...)
	if innerTask2 != nil {
		joins = append(joins, p.constructIndexMergeJoin(prop, outerIdx, innerTask2, ranges, keyOff2IdxOff, path, lastColMng)...)
	}
	return joins
}

func (p *LogicalJoin) buildIndexJoinInner2IndexScan(
	prop *property.PhysicalProperty, ds *DataSource, innerJoinKeys, outerJoinKeys []*expression.Column,
	outerIdx int, us *LogicalUnionScan, avgInnerRowCnt float64) (joins []PhysicalPlan) {
	helper, keyOff2IdxOff := p.getIndexJoinBuildHelper(ds, innerJoinKeys, func(path *util.AccessPath) bool { return !path.IsTablePath() }, outerJoinKeys)
	if helper == nil {
		return nil
	}
	joins = make([]PhysicalPlan, 0, 3)
	rangeInfo := helper.buildRangeDecidedByInformation(helper.chosenPath.IdxCols, outerJoinKeys)
	maxOneRow := false
	if helper.chosenPath.Index.Unique && helper.usedColsLen == len(helper.chosenPath.FullIdxCols) {
		l := len(helper.chosenAccess)
		if l == 0 {
			maxOneRow = true
		} else {
			sf, ok := helper.chosenAccess[l-1].(*expression.ScalarFunction)
			maxOneRow = ok && (sf.FuncName.L == ast.EQ)
		}
	}
	innerTask := p.constructInnerIndexScanTask(ds, helper.chosenPath, helper.chosenRemained, outerJoinKeys, us, rangeInfo, false, false, avgInnerRowCnt, maxOneRow)
	failpoint.Inject("MockOnlyEnableIndexHashJoin", func(val failpoint.Value) {
		if val.(bool) {
			failpoint.Return(p.constructIndexHashJoin(prop, outerIdx, innerTask, helper.chosenRanges, keyOff2IdxOff, helper.chosenPath, helper.lastColManager))
		}
	})
	joins = append(joins, p.constructIndexJoin(prop, outerIdx, innerTask, helper.chosenRanges, keyOff2IdxOff, helper.chosenPath, helper.lastColManager, true)...)
	// We can reuse the `innerTask` here since index nested loop hash join
	// do not need the inner child to promise the order.
	joins = append(joins, p.constructIndexHashJoin(prop, outerIdx, innerTask, helper.chosenRanges, keyOff2IdxOff, helper.chosenPath, helper.lastColManager)...)
	// The index merge join's inner plan is different from index join, so we
	// should construct another inner plan for it.
	// Because we can't keep order for union scan, if there is a union scan in inner task,
	// we can't construct index merge join.
	if us == nil {
		innerTask2 := p.constructInnerIndexScanTask(ds, helper.chosenPath, helper.chosenRemained, outerJoinKeys, us, rangeInfo, true, !prop.IsEmpty() && prop.SortItems[0].Desc, avgInnerRowCnt, maxOneRow)
		if innerTask2 != nil {
			joins = append(joins, p.constructIndexMergeJoin(prop, outerIdx, innerTask2, helper.chosenRanges, keyOff2IdxOff, helper.chosenPath, helper.lastColManager)...)
		}
	}
	return joins
}

type indexJoinBuildHelper struct {
	join      *LogicalJoin
	innerPlan *DataSource

	usedColsLen    int
	usedColsNDV    float64
	chosenAccess   []expression.Expression
	chosenRemained []expression.Expression
	idxOff2KeyOff  []int
	lastColManager *ColWithCmpFuncManager
	chosenRanges   ranger.MutableRanges
	chosenPath     *util.AccessPath

	curPossibleUsedKeys []*expression.Column
	curNotUsedIndexCols []*expression.Column
	curNotUsedColLens   []int
	curIdxOff2KeyOff    []int
}

func (ijHelper *indexJoinBuildHelper) buildRangeDecidedByInformation(idxCols []*expression.Column, outerJoinKeys []*expression.Column) string {
	buffer := bytes.NewBufferString("[")
	isFirst := true
	for idxOff, keyOff := range ijHelper.idxOff2KeyOff {
		if keyOff == -1 {
			continue
		}
		if !isFirst {
			buffer.WriteString(" ")
		} else {
			isFirst = false
		}
		buffer.WriteString(fmt.Sprintf("eq(%v, %v)", idxCols[idxOff], outerJoinKeys[keyOff]))
	}
	for _, access := range ijHelper.chosenAccess {
		if !isFirst {
			buffer.WriteString(" ")
		} else {
			isFirst = false
		}
		buffer.WriteString(fmt.Sprintf("%v", access))
	}
	buffer.WriteString("]")
	return buffer.String()
}

// constructInnerTableScanTask is specially used to construct the inner plan for PhysicalIndexJoin.
func (p *LogicalJoin) constructInnerTableScanTask(
	ds *DataSource,
	pk *expression.Column,
	outerJoinKeys []*expression.Column,
	us *LogicalUnionScan,
	keepOrder bool,
	desc bool,
	rowCount float64,
) task {
	// If `ds.tableInfo.GetPartitionInfo() != nil`,
	// it means the data source is a partition table reader.
	// If the inner task need to keep order, the partition table reader can't satisfy it.
	if keepOrder && ds.tableInfo.GetPartitionInfo() != nil {
		return nil
	}
	var ranges []*ranger.Range
	// pk is nil means the table uses the common handle.
	if pk == nil {
		ranges = ranger.FullRange()
	} else {
		ranges = ranger.FullIntRange(mysql.HasUnsignedFlag(pk.RetType.Flag))
	}
	ts := PhysicalTableScan{
		Table:           ds.tableInfo,
		Columns:         ds.Columns,
		TableAsName:     ds.TableAsName,
		DBName:          ds.DBName,
		filterCondition: ds.pushedDownConds,
		Ranges:          ranges,
		rangeDecidedBy:  outerJoinKeys,
		KeepOrder:       keepOrder,
		Desc:            desc,
		physicalTableID: ds.physicalTableID,
		isPartition:     ds.isPartition,

		underInnerIndexJoin: true,
		tblCols:             ds.TblCols,
		tblColHists:         ds.TblColHists,
	}.Init(ds.ctx, ds.blockOffset)
	ts.SetSchema(ds.schema.Clone())
	if rowCount <= 0 {
		rowCount = float64(1)
	}
	selectivity := float64(1)
	countAfterAccess := rowCount
	if len(ts.filterCondition) > 0 {
		var err error
		selectivity, _, err = ds.tableStats.HistColl.Selectivity(ds.ctx, ts.filterCondition, ds.possibleAccessPaths)
		if err != nil || selectivity <= 0 {
			logutil.BgLogger().Debug("unexpected selectivity, use selection factor", zap.Float64("selectivity", selectivity), zap.String("table", ts.TableAsName.L))
			selectivity = SelectionFactor
		}
		// rowCount is computed from result row count of join, which has already accounted the filters on DataSource,
		// i.e, rowCount equals to `countAfterAccess * selectivity`.
		countAfterAccess = rowCount / selectivity
	}
	ts.stats = &property.StatsInfo{
		// TableScan as inner child of IndexJoin can return at most 1 tuple for each outer row.
		RowCount:     math.Min(1.0, countAfterAccess),
		StatsVersion: ds.stats.StatsVersion,
		// NDV would not be used in cost computation of IndexJoin, set leave it as default nil.
		HistColl: ds.stats.HistColl, // used to calculate tableRowSize
	}
<<<<<<< HEAD
	ts.rowSizeForScan = ds.TblColHists.GetTableAvgRowSize(p.ctx, ds.TblCols, ts.StoreType, true)
=======
	rowSize := ts.getScanRowSize()
>>>>>>> 4dbed02d
	sessVars := ds.ctx.GetSessionVars()
	copTask := &copTask{
		tablePlan:         ts,
		indexPlanFinished: true,
		cst:               sessVars.GetScanFactor(ts.Table) * ts.rowSizeForScan * ts.stats.RowCount,
		tblColHists:       ds.TblColHists,
		keepOrder:         ts.KeepOrder,
	}
	copTask.partitionInfo = PartitionInfo{
		PruningConds:   ds.allConds,
		PartitionNames: ds.partitionNames,
		Columns:        ds.TblCols,
		ColumnNames:    ds.names,
	}
	ts.PartitionInfo = copTask.partitionInfo
	selStats := ts.stats.Scale(selectivity)
	ts.addPushedDownSelection(copTask, selStats)
	t := copTask.convertToRootTask(ds.ctx)
	reader := t.p
	t.p = p.constructInnerUnionScan(us, reader)
	return t
}

func (p *LogicalJoin) constructInnerUnionScan(us *LogicalUnionScan, reader PhysicalPlan) PhysicalPlan {
	if us == nil {
		return reader
	}
	// Use `reader.stats` instead of `us.stats` because it should be more accurate. No need to specify
	// childrenReqProps now since we have got reader already.
	physicalUnionScan := PhysicalUnionScan{
		Conditions: us.conditions,
		HandleCols: us.handleCols,
	}.Init(us.ctx, reader.statsInfo(), us.blockOffset, nil)
	physicalUnionScan.SetChildren(reader)
	return physicalUnionScan
}

// constructInnerIndexScanTask is specially used to construct the inner plan for PhysicalIndexJoin.
func (p *LogicalJoin) constructInnerIndexScanTask(
	ds *DataSource,
	path *util.AccessPath,
	filterConds []expression.Expression,
	outerJoinKeys []*expression.Column,
	us *LogicalUnionScan,
	rangeInfo string,
	keepOrder bool,
	desc bool,
	rowCount float64,
	maxOneRow bool,
) task {
	// If `ds.tableInfo.GetPartitionInfo() != nil`,
	// it means the data source is a partition table reader.
	// If the inner task need to keep order, the partition table reader can't satisfy it.
	if keepOrder && ds.tableInfo.GetPartitionInfo() != nil {
		return nil
	}
	is := PhysicalIndexScan{
		Table:            ds.tableInfo,
		TableAsName:      ds.TableAsName,
		DBName:           ds.DBName,
		Columns:          ds.Columns,
		Index:            path.Index,
		IdxCols:          path.IdxCols,
		IdxColLens:       path.IdxColLens,
		dataSourceSchema: ds.schema,
		KeepOrder:        keepOrder,
		Ranges:           ranger.FullRange(),
		rangeInfo:        rangeInfo,
		Desc:             desc,
		isPartition:      ds.isPartition,
		physicalTableID:  ds.physicalTableID,
		tblColHists:      ds.TblColHists,
		pkIsHandleCol:    ds.getPKIsHandleCol(),

		underInnerIndexJoin: true,
	}.Init(ds.ctx, ds.blockOffset)
	cop := &copTask{
		indexPlan:   is,
		tblColHists: ds.TblColHists,
		tblCols:     ds.TblCols,
		keepOrder:   is.KeepOrder,
	}
	cop.partitionInfo = PartitionInfo{
		PruningConds:   ds.allConds,
		PartitionNames: ds.partitionNames,
		Columns:        ds.TblCols,
		ColumnNames:    ds.names,
	}
	if !path.IsSingleScan {
		// On this way, it's double read case.
		ts := PhysicalTableScan{
			Columns:         ds.Columns,
			Table:           is.Table,
			TableAsName:     ds.TableAsName,
			isPartition:     ds.isPartition,
			physicalTableID: ds.physicalTableID,
			tblCols:         ds.TblCols,
			tblColHists:     ds.TblColHists,
		}.Init(ds.ctx, ds.blockOffset)
		ts.schema = is.dataSourceSchema.Clone()
		if ds.tableInfo.IsCommonHandle {
			commonHandle := ds.handleCols.(*CommonHandleCols)
			for _, col := range commonHandle.columns {
				if ts.schema.ColumnIndex(col) == -1 {
					ts.Schema().Append(col)
					ts.Columns = append(ts.Columns, col.ToInfo())
					cop.needExtraProj = true
				}
			}
		}
		// We set `StatsVersion` here and fill other fields in `(*copTask).finishIndexPlan`. Since `copTask.indexPlan` may
		// change before calling `(*copTask).finishIndexPlan`, we don't know the stats information of `ts` currently and on
		// the other hand, it may be hard to identify `StatsVersion` of `ts` in `(*copTask).finishIndexPlan`.
		ts.stats = &property.StatsInfo{StatsVersion: ds.tableStats.StatsVersion}
		// If inner cop task need keep order, the extraHandleCol should be set.
		if cop.keepOrder && !ds.tableInfo.IsCommonHandle {
			var needExtraProj bool
			cop.extraHandleCol, needExtraProj = ts.appendExtraHandleCol(ds)
			cop.needExtraProj = cop.needExtraProj || needExtraProj
		}
		if cop.needExtraProj {
			cop.originSchema = ds.schema
		}
		cop.tablePlan = ts
	}
	if cop.tablePlan != nil && ds.tableInfo.IsCommonHandle {
		cop.commonHandleCols = ds.commonHandleCols
	}
	is.initSchema(append(path.FullIdxCols, ds.commonHandleCols...), cop.tablePlan != nil)
	indexConds, tblConds := ds.splitIndexFilterConditions(filterConds, path.FullIdxCols, path.FullIdxColLens, ds.tableInfo)
	if maxOneRow {
		// Theoretically, this line is unnecessary because row count estimation of join should guarantee rowCount is not larger
		// than 1.0; however, there may be rowCount larger than 1.0 in reality, e.g, pseudo statistics cases, which does not reflect
		// unique constraint in NDV.
		rowCount = math.Min(rowCount, 1.0)
	}
	tmpPath := &util.AccessPath{
		IndexFilters:     indexConds,
		TableFilters:     tblConds,
		CountAfterIndex:  rowCount,
		CountAfterAccess: rowCount,
	}
	// Assume equal conditions used by index join and other conditions are independent.
	if len(tblConds) > 0 {
		selectivity, _, err := ds.tableStats.HistColl.Selectivity(ds.ctx, tblConds, ds.possibleAccessPaths)
		if err != nil || selectivity <= 0 {
			logutil.BgLogger().Debug("unexpected selectivity, use selection factor", zap.Float64("selectivity", selectivity), zap.String("table", ds.TableAsName.L))
			selectivity = SelectionFactor
		}
		// rowCount is computed from result row count of join, which has already accounted the filters on DataSource,
		// i.e, rowCount equals to `countAfterIndex * selectivity`.
		cnt := rowCount / selectivity
		if maxOneRow {
			cnt = math.Min(cnt, 1.0)
		}
		tmpPath.CountAfterIndex = cnt
		tmpPath.CountAfterAccess = cnt
	}
	if len(indexConds) > 0 {
		selectivity, _, err := ds.tableStats.HistColl.Selectivity(ds.ctx, indexConds, ds.possibleAccessPaths)
		if err != nil || selectivity <= 0 {
			logutil.BgLogger().Debug("unexpected selectivity, use selection factor", zap.Float64("selectivity", selectivity), zap.String("table", ds.TableAsName.L))
			selectivity = SelectionFactor
		}
		cnt := tmpPath.CountAfterIndex / selectivity
		if maxOneRow {
			cnt = math.Min(cnt, 1.0)
		}
		tmpPath.CountAfterAccess = cnt
	}
	is.stats = ds.tableStats.ScaleByExpectCnt(tmpPath.CountAfterAccess)
<<<<<<< HEAD
	is.rowSizeForScan = is.indexScanRowSize(path.Index, ds, true)
=======
	rowSize := is.getScanRowSize()
>>>>>>> 4dbed02d
	sessVars := ds.ctx.GetSessionVars()
	cop.cst = tmpPath.CountAfterAccess * is.rowSizeForScan * sessVars.GetScanFactor(ds.tableInfo)
	finalStats := ds.tableStats.ScaleByExpectCnt(rowCount)
	is.addPushedDownSelection(cop, ds, tmpPath, finalStats)
	t := cop.convertToRootTask(ds.ctx)
	reader := t.p
	t.p = p.constructInnerUnionScan(us, reader)
	return t
}

var symmetricOp = map[string]string{
	ast.LT: ast.GT,
	ast.GE: ast.LE,
	ast.GT: ast.LT,
	ast.LE: ast.GE,
}

// ColWithCmpFuncManager is used in index join to handle the column with compare functions(>=, >, <, <=).
// It stores the compare functions and build ranges in execution phase.
type ColWithCmpFuncManager struct {
	TargetCol         *expression.Column
	colLength         int
	OpType            []string
	opArg             []expression.Expression
	TmpConstant       []*expression.Constant
	affectedColSchema *expression.Schema
	compareFuncs      []chunk.CompareFunc
}

func (cwc *ColWithCmpFuncManager) appendNewExpr(opName string, arg expression.Expression, affectedCols []*expression.Column) {
	cwc.OpType = append(cwc.OpType, opName)
	cwc.opArg = append(cwc.opArg, arg)
	cwc.TmpConstant = append(cwc.TmpConstant, &expression.Constant{RetType: cwc.TargetCol.RetType})
	for _, col := range affectedCols {
		if cwc.affectedColSchema.Contains(col) {
			continue
		}
		cwc.compareFuncs = append(cwc.compareFuncs, chunk.GetCompareFunc(col.RetType))
		cwc.affectedColSchema.Append(col)
	}
}

// CompareRow compares the rows for deduplicate.
func (cwc *ColWithCmpFuncManager) CompareRow(lhs, rhs chunk.Row) int {
	for i, col := range cwc.affectedColSchema.Columns {
		ret := cwc.compareFuncs[i](lhs, col.Index, rhs, col.Index)
		if ret != 0 {
			return ret
		}
	}
	return 0
}

// BuildRangesByRow will build range of the given row. It will eval each function's arg then call BuildRange.
func (cwc *ColWithCmpFuncManager) BuildRangesByRow(ctx sessionctx.Context, row chunk.Row) ([]*ranger.Range, error) {
	exprs := make([]expression.Expression, len(cwc.OpType))
	for i, opType := range cwc.OpType {
		constantArg, err := cwc.opArg[i].Eval(row)
		if err != nil {
			return nil, err
		}
		cwc.TmpConstant[i].Value = constantArg
		newExpr, err := expression.NewFunction(ctx, opType, types.NewFieldType(mysql.TypeTiny), cwc.TargetCol, cwc.TmpConstant[i])
		if err != nil {
			return nil, err
		}
		exprs = append(exprs, newExpr) // nozero
	}
	ranges, err := ranger.BuildColumnRange(exprs, ctx, cwc.TargetCol.RetType, cwc.colLength)
	if err != nil {
		return nil, err
	}
	return ranges, nil
}

func (cwc *ColWithCmpFuncManager) resolveIndices(schema *expression.Schema) (err error) {
	for i := range cwc.opArg {
		cwc.opArg[i], err = cwc.opArg[i].ResolveIndices(schema)
		if err != nil {
			return err
		}
	}
	return nil
}

// String implements Stringer interface.
func (cwc *ColWithCmpFuncManager) String() string {
	buffer := bytes.NewBufferString("")
	for i := range cwc.OpType {
		buffer.WriteString(fmt.Sprintf("%v(%v, %v)", cwc.OpType[i], cwc.TargetCol, cwc.opArg[i]))
		if i < len(cwc.OpType)-1 {
			buffer.WriteString(" ")
		}
	}
	return buffer.String()
}

func (ijHelper *indexJoinBuildHelper) resetContextForIndex(innerKeys []*expression.Column, idxCols []*expression.Column, colLens []int, outerKeys []*expression.Column) {
	tmpSchema := expression.NewSchema(innerKeys...)
	ijHelper.curIdxOff2KeyOff = make([]int, len(idxCols))
	ijHelper.curNotUsedIndexCols = make([]*expression.Column, 0, len(idxCols))
	ijHelper.curNotUsedColLens = make([]int, 0, len(idxCols))
	for i, idxCol := range idxCols {
		ijHelper.curIdxOff2KeyOff[i] = tmpSchema.ColumnIndex(idxCol)
		if ijHelper.curIdxOff2KeyOff[i] >= 0 {
			// Don't use the join columns if their collations are unmatched and the new collation is enabled.
			if collate.NewCollationEnabled() && types.IsString(idxCol.RetType.Tp) && types.IsString(outerKeys[ijHelper.curIdxOff2KeyOff[i]].RetType.Tp) {
				_, coll := expression.DeriveCollationFromExprs(nil, idxCol, outerKeys[ijHelper.curIdxOff2KeyOff[i]])
				if !collate.CompatibleCollate(idxCol.GetType().Collate, coll) {
					ijHelper.curIdxOff2KeyOff[i] = -1
				}
			}
			continue
		}
		ijHelper.curNotUsedIndexCols = append(ijHelper.curNotUsedIndexCols, idxCol)
		ijHelper.curNotUsedColLens = append(ijHelper.curNotUsedColLens, colLens[i])
	}
}

// findUsefulEqAndInFilters analyzes the pushedDownConds held by inner child and split them to three parts.
// usefulEqOrInFilters is the continuous eq/in conditions on current unused index columns.
// uselessFilters is the conditions which cannot be used for building ranges.
// remainingRangeCandidates is the other conditions for future use.
func (ijHelper *indexJoinBuildHelper) findUsefulEqAndInFilters(innerPlan *DataSource) (usefulEqOrInFilters, uselessFilters, remainingRangeCandidates []expression.Expression, emptyRange bool) {
	uselessFilters = make([]expression.Expression, 0, len(innerPlan.pushedDownConds))
	var remainedEqOrIn []expression.Expression
	// Extract the eq/in functions of possible join key.
	// you can see the comment of ExtractEqAndInCondition to get the meaning of the second return value.
	usefulEqOrInFilters, remainedEqOrIn, remainingRangeCandidates, _, emptyRange = ranger.ExtractEqAndInCondition(
		innerPlan.ctx, innerPlan.pushedDownConds,
		ijHelper.curNotUsedIndexCols,
		ijHelper.curNotUsedColLens,
	)
	uselessFilters = append(uselessFilters, remainedEqOrIn...)
	return usefulEqOrInFilters, uselessFilters, remainingRangeCandidates, emptyRange
}

// buildLastColManager analyze the `OtherConditions` of join to see whether there're some filters can be used in manager.
// The returned value is just for outputting explain information
func (ijHelper *indexJoinBuildHelper) buildLastColManager(nextCol *expression.Column,
	innerPlan *DataSource, cwc *ColWithCmpFuncManager) []expression.Expression {
	var lastColAccesses []expression.Expression
loopOtherConds:
	for _, filter := range ijHelper.join.OtherConditions {
		sf, ok := filter.(*expression.ScalarFunction)
		if !ok || !(sf.FuncName.L == ast.LE || sf.FuncName.L == ast.LT || sf.FuncName.L == ast.GE || sf.FuncName.L == ast.GT) {
			continue
		}
		var funcName string
		var anotherArg expression.Expression
		if lCol, ok := sf.GetArgs()[0].(*expression.Column); ok && lCol.Equal(nil, nextCol) {
			anotherArg = sf.GetArgs()[1]
			funcName = sf.FuncName.L
		} else if rCol, ok := sf.GetArgs()[1].(*expression.Column); ok && rCol.Equal(nil, nextCol) {
			anotherArg = sf.GetArgs()[0]
			// The column manager always build expression in the form of col op arg1.
			// So we need use the symmetric one of the current function.
			funcName = symmetricOp[sf.FuncName.L]
		} else {
			continue
		}
		affectedCols := expression.ExtractColumns(anotherArg)
		if len(affectedCols) == 0 {
			continue
		}
		for _, col := range affectedCols {
			if innerPlan.schema.Contains(col) {
				continue loopOtherConds
			}
		}
		lastColAccesses = append(lastColAccesses, sf)
		cwc.appendNewExpr(funcName, anotherArg, affectedCols)
	}
	return lastColAccesses
}

// removeUselessEqAndInFunc removes the useless eq/in conditions. It's designed for the following case:
//   t1 join t2 on t1.a=t2.a and t1.c=t2.c where t1.b > t2.b-10 and t1.b < t2.b+10 there's index(a, b, c) on t1.
//   In this case the curIdxOff2KeyOff is [0 -1 1] and the notKeyEqAndIn is [].
//   It's clearly that the column c cannot be used to access data. So we need to remove it and reset the IdxOff2KeyOff to
//   [0 -1 -1].
//   So that we can use t1.a=t2.a and t1.b > t2.b-10 and t1.b < t2.b+10 to build ranges then access data.
func (ijHelper *indexJoinBuildHelper) removeUselessEqAndInFunc(idxCols []*expression.Column, notKeyEqAndIn []expression.Expression, outerJoinKeys []*expression.Column) (usefulEqAndIn, uselessOnes []expression.Expression) {
	ijHelper.curPossibleUsedKeys = make([]*expression.Column, 0, len(idxCols))
	for idxColPos, notKeyColPos := 0, 0; idxColPos < len(idxCols); idxColPos++ {
		if ijHelper.curIdxOff2KeyOff[idxColPos] != -1 {
			ijHelper.curPossibleUsedKeys = append(ijHelper.curPossibleUsedKeys, idxCols[idxColPos])
			continue
		}
		if notKeyColPos < len(notKeyEqAndIn) && ijHelper.curNotUsedIndexCols[notKeyColPos].Equal(nil, idxCols[idxColPos]) {
			notKeyColPos++
			continue
		}
		for i := idxColPos + 1; i < len(idxCols); i++ {
			ijHelper.curIdxOff2KeyOff[i] = -1
		}
		remained := make([]expression.Expression, 0, len(notKeyEqAndIn)-notKeyColPos)
		remained = append(remained, notKeyEqAndIn[notKeyColPos:]...)
		notKeyEqAndIn = notKeyEqAndIn[:notKeyColPos]
		return notKeyEqAndIn, remained
	}
	return notKeyEqAndIn, nil
}

type mutableIndexJoinRange struct {
	ranges []*ranger.Range

	buildHelper   *indexJoinBuildHelper
	path          *util.AccessPath
	innerJoinKeys []*expression.Column
	outerJoinKeys []*expression.Column
}

func (mr *mutableIndexJoinRange) Range() []*ranger.Range {
	return mr.ranges
}

func (mr *mutableIndexJoinRange) Rebuild() error {
	empty, err := mr.buildHelper.analyzeLookUpFilters(mr.path, mr.buildHelper.innerPlan, mr.innerJoinKeys, mr.outerJoinKeys, true)
	if err != nil {
		return err
	}
	if empty { // empty ranges are dangerous for plan-cache, it's better to optimize the whole plan again in this case
		return errors.New("failed to rebuild range: empty range")
	}
	newRanges := mr.buildHelper.chosenRanges.Range()
	if len(mr.ranges) != len(newRanges) || (len(mr.ranges) > 0 && mr.ranges[0].Width() != newRanges[0].Width()) {
		// some access conditions cannot be used to calculate the range after parameters change, return an error in this case for safety.
		return errors.New("failed to rebuild range: range width changed")
	}
	mr.ranges = mr.buildHelper.chosenRanges.Range()
	return nil
}

func (ijHelper *indexJoinBuildHelper) createMutableIndexJoinRange(relatedExprs []expression.Expression, ranges []*ranger.Range, path *util.AccessPath, innerKeys, outerKeys []*expression.Column) ranger.MutableRanges {
	// if the plan-cache is enabled and these ranges depend on some parameters, we have to rebuild these ranges after changing parameters
	if expression.MaybeOverOptimized4PlanCache(ijHelper.join.ctx, relatedExprs) {
		// assume that path, innerKeys and outerKeys will not be modified in the follow-up process
		return &mutableIndexJoinRange{
			ranges:        ranges,
			buildHelper:   &indexJoinBuildHelper{innerPlan: ijHelper.innerPlan, join: ijHelper.join},
			path:          path,
			innerJoinKeys: innerKeys,
			outerJoinKeys: outerKeys,
		}
	}
	return ranger.Ranges(ranges)
}

func (ijHelper *indexJoinBuildHelper) analyzeLookUpFilters(path *util.AccessPath, innerPlan *DataSource, innerJoinKeys []*expression.Column, outerJoinKeys []*expression.Column, rebuildMode bool) (emptyRange bool, err error) {
	if len(path.IdxCols) == 0 {
		return false, nil
	}
	accesses := make([]expression.Expression, 0, len(path.IdxCols))
	relatedExprs := make([]expression.Expression, 0, len(path.IdxCols)) // all expressions related to the chosen range
	ijHelper.resetContextForIndex(innerJoinKeys, path.IdxCols, path.IdxColLens, outerJoinKeys)
	notKeyEqAndIn, remained, rangeFilterCandidates, emptyRange := ijHelper.findUsefulEqAndInFilters(innerPlan)
	if emptyRange {
		return true, nil
	}
	var remainedEqAndIn []expression.Expression
	notKeyEqAndIn, remainedEqAndIn = ijHelper.removeUselessEqAndInFunc(path.IdxCols, notKeyEqAndIn, outerJoinKeys)
	matchedKeyCnt := len(ijHelper.curPossibleUsedKeys)
	// If no join key is matched while join keys actually are not empty. We don't choose index join for now.
	if matchedKeyCnt <= 0 && len(innerJoinKeys) > 0 {
		return false, nil
	}
	accesses = append(accesses, notKeyEqAndIn...)
	relatedExprs = append(relatedExprs, notKeyEqAndIn...)
	remained = append(remained, remainedEqAndIn...)
	lastColPos := matchedKeyCnt + len(notKeyEqAndIn)
	// There should be some equal conditions. But we don't need that there must be some join key in accesses here.
	// A more strict check is applied later.
	if lastColPos <= 0 {
		return false, nil
	}
	// If all the index columns are covered by eq/in conditions, we don't need to consider other conditions anymore.
	if lastColPos == len(path.IdxCols) {
		// If there's join key matched index column. Then choose hash join is always a better idea.
		// e.g. select * from t1, t2 where t2.a=1 and t2.b=1. And t2 has index(a, b).
		//      If we don't have the following check, TiDB will build index join for this case.
		if matchedKeyCnt <= 0 {
			return false, nil
		}
		remained = append(remained, rangeFilterCandidates...)
		ranges, emptyRange, err := ijHelper.buildTemplateRange(matchedKeyCnt, notKeyEqAndIn, nil, false)
		if err != nil {
			return false, err
		}
		if emptyRange {
			return true, nil
		}
		mutableRange := ijHelper.createMutableIndexJoinRange(relatedExprs, ranges, path, innerJoinKeys, outerJoinKeys)
		ijHelper.updateBestChoice(mutableRange, path, accesses, remained, nil, lastColPos, rebuildMode)
		return false, nil
	}
	lastPossibleCol := path.IdxCols[lastColPos]
	lastColManager := &ColWithCmpFuncManager{
		TargetCol:         lastPossibleCol,
		colLength:         path.IdxColLens[lastColPos],
		affectedColSchema: expression.NewSchema(),
	}
	lastColAccess := ijHelper.buildLastColManager(lastPossibleCol, innerPlan, lastColManager)
	// If the column manager holds no expression, then we fallback to find whether there're useful normal filters
	if len(lastColAccess) == 0 {
		// If there's join key matched index column. Then choose hash join is always a better idea.
		// e.g. select * from t1, t2 where t2.a=1 and t2.b=1 and t2.c > 10 and t2.c < 20. And t2 has index(a, b, c).
		//      If we don't have the following check, TiDB will build index join for this case.
		if matchedKeyCnt <= 0 {
			return false, nil
		}
		colAccesses, colRemained := ranger.DetachCondsForColumn(ijHelper.join.ctx, rangeFilterCandidates, lastPossibleCol)
		var ranges, nextColRange []*ranger.Range
		var err error
		if len(colAccesses) > 0 {
			nextColRange, err = ranger.BuildColumnRange(colAccesses, ijHelper.join.ctx, lastPossibleCol.RetType, path.IdxColLens[lastColPos])
			if err != nil {
				return false, err
			}
			relatedExprs = append(relatedExprs, colAccesses...)
		}
		ranges, emptyRange, err = ijHelper.buildTemplateRange(matchedKeyCnt, notKeyEqAndIn, nextColRange, false)
		if err != nil {
			return false, err
		}
		if emptyRange {
			return true, nil
		}
		remained = append(remained, colRemained...)
		if path.IdxColLens[lastColPos] != types.UnspecifiedLength {
			remained = append(remained, colAccesses...)
		}
		accesses = append(accesses, colAccesses...)
		if len(colAccesses) > 0 {
			lastColPos = lastColPos + 1
		}
		mutableRange := ijHelper.createMutableIndexJoinRange(relatedExprs, ranges, path, innerJoinKeys, outerJoinKeys)
		ijHelper.updateBestChoice(mutableRange, path, accesses, remained, nil, lastColPos, rebuildMode)
		return false, nil
	}
	accesses = append(accesses, lastColAccess...)
	remained = append(remained, rangeFilterCandidates...)
	ranges, emptyRange, err := ijHelper.buildTemplateRange(matchedKeyCnt, notKeyEqAndIn, nil, true)
	if err != nil {
		return false, err
	}
	if emptyRange {
		return true, nil
	}
	mutableRange := ijHelper.createMutableIndexJoinRange(relatedExprs, ranges, path, innerJoinKeys, outerJoinKeys)
	ijHelper.updateBestChoice(mutableRange, path, accesses, remained, lastColManager, lastColPos+1, rebuildMode)
	return false, nil
}

func (ijHelper *indexJoinBuildHelper) updateBestChoice(ranges ranger.MutableRanges, path *util.AccessPath, accesses,
	remained []expression.Expression, lastColManager *ColWithCmpFuncManager, usedColsLen int, rebuildMode bool) {
	if rebuildMode { // rebuild the range for plan-cache, update the chosenRanges anyway
		ijHelper.chosenRanges = ranges
		return
	}

	// Notice that there may be the cases like `t1.a = t2.a and b > 2 and b < 1`, so ranges can be nil though the conditions are valid.
	// Obviously when the range is nil, we don't need index join.
	if len(ranges.Range()) == 0 {
		return
	}
	var innerNDV float64
	if stats := ijHelper.innerPlan.statsInfo(); stats != nil && stats.StatsVersion != statistics.PseudoVersion {
		innerNDV = getColsNDV(path.IdxCols[:usedColsLen], ijHelper.innerPlan.Schema(), stats)
	}
	// We choose the index by the NDV of the used columns, the larger the better.
	// If NDVs are same, we choose index which uses more columns.
	// Note that these 2 heuristic rules are too simple to cover all cases,
	// since the NDV of outer join keys are not considered, and the detached access conditions
	// may contain expressions like `t1.a > t2.a`. It's pretty hard to evaluate the join selectivity
	// of these non-column-equal conditions, so I prefer to keep these heuristic rules simple at least for now.
	if innerNDV < ijHelper.usedColsNDV || (innerNDV == ijHelper.usedColsNDV && usedColsLen <= ijHelper.usedColsLen) {
		return
	}
	ijHelper.chosenPath = path
	ijHelper.usedColsLen = len(ranges.Range()[0].LowVal)
	ijHelper.usedColsNDV = innerNDV
	ijHelper.chosenRanges = ranges
	ijHelper.chosenAccess = accesses
	ijHelper.chosenRemained = remained
	ijHelper.idxOff2KeyOff = ijHelper.curIdxOff2KeyOff
	ijHelper.lastColManager = lastColManager
}

func (ijHelper *indexJoinBuildHelper) buildTemplateRange(matchedKeyCnt int, eqAndInFuncs []expression.Expression, nextColRange []*ranger.Range, haveExtraCol bool) (ranges []*ranger.Range, emptyRange bool, err error) {
	pointLength := matchedKeyCnt + len(eqAndInFuncs)
	//nolint:gosimple // false positive unnecessary nil check
	if nextColRange != nil {
		for _, colRan := range nextColRange {
			// The range's exclude status is the same with last col's.
			ran := &ranger.Range{
				LowVal:      make([]types.Datum, pointLength, pointLength+1),
				HighVal:     make([]types.Datum, pointLength, pointLength+1),
				LowExclude:  colRan.LowExclude,
				HighExclude: colRan.HighExclude,
				Collators:   make([]collate.Collator, pointLength, pointLength+1),
			}
			ran.LowVal = append(ran.LowVal, colRan.LowVal[0])
			ran.HighVal = append(ran.HighVal, colRan.HighVal[0])
			ranges = append(ranges, ran)
		}
	} else if haveExtraCol {
		// Reserve a position for the last col.
		ranges = append(ranges, &ranger.Range{
			LowVal:    make([]types.Datum, pointLength+1),
			HighVal:   make([]types.Datum, pointLength+1),
			Collators: make([]collate.Collator, pointLength+1),
		})
	} else {
		ranges = append(ranges, &ranger.Range{
			LowVal:    make([]types.Datum, pointLength),
			HighVal:   make([]types.Datum, pointLength),
			Collators: make([]collate.Collator, pointLength),
		})
	}
	sc := ijHelper.join.ctx.GetSessionVars().StmtCtx
	for i, j := 0, 0; j < len(eqAndInFuncs); i++ {
		// This position is occupied by join key.
		if ijHelper.curIdxOff2KeyOff[i] != -1 {
			continue
		}
		exprs := []expression.Expression{eqAndInFuncs[j]}
		oneColumnRan, err := ranger.BuildColumnRange(exprs, ijHelper.join.ctx, ijHelper.curNotUsedIndexCols[j].RetType, ijHelper.curNotUsedColLens[j])
		if err != nil {
			return nil, false, err
		}
		if len(oneColumnRan) == 0 {
			return nil, true, nil
		}
		if sc.MemTracker != nil {
			sc.MemTracker.Consume(2 * types.EstimatedMemUsage(oneColumnRan[0].LowVal, len(oneColumnRan)))
		}
		for _, ran := range ranges {
			ran.LowVal[i] = oneColumnRan[0].LowVal[0]
			ran.HighVal[i] = oneColumnRan[0].HighVal[0]
			ran.Collators[i] = oneColumnRan[0].Collators[0]
		}
		curRangeLen := len(ranges)
		for ranIdx := 1; ranIdx < len(oneColumnRan); ranIdx++ {
			newRanges := make([]*ranger.Range, 0, curRangeLen)
			for oldRangeIdx := 0; oldRangeIdx < curRangeLen; oldRangeIdx++ {
				newRange := ranges[oldRangeIdx].Clone()
				newRange.LowVal[i] = oneColumnRan[ranIdx].LowVal[0]
				newRange.HighVal[i] = oneColumnRan[ranIdx].HighVal[0]
				newRange.Collators[i] = oneColumnRan[0].Collators[0]
				newRanges = append(newRanges, newRange)
			}
			if sc.MemTracker != nil && len(newRanges) != 0 {
				sc.MemTracker.Consume(2 * types.EstimatedMemUsage(newRanges[0].LowVal, len(newRanges)))
			}
			ranges = append(ranges, newRanges...)
		}
		j++
	}
	return ranges, false, nil
}

func filterIndexJoinBySessionVars(sc sessionctx.Context, indexJoins []PhysicalPlan) []PhysicalPlan {
	if sc.GetSessionVars().EnableIndexMergeJoin {
		return indexJoins
	}
	for i := len(indexJoins) - 1; i >= 0; i-- {
		if _, ok := indexJoins[i].(*PhysicalIndexMergeJoin); ok {
			indexJoins = append(indexJoins[:i], indexJoins[i+1:]...)
		}
	}
	return indexJoins
}

// tryToGetIndexJoin will get index join by hints. If we can generate a valid index join by hint, the second return value
// will be true, which means we force to choose this index join. Otherwise we will select a join algorithm with min-cost.
func (p *LogicalJoin) tryToGetIndexJoin(prop *property.PhysicalProperty) (indexJoins []PhysicalPlan, canForced bool) {
	inljRightOuter := (p.preferJoinType & preferLeftAsINLJInner) > 0
	inljLeftOuter := (p.preferJoinType & preferRightAsINLJInner) > 0
	hasINLJHint := inljLeftOuter || inljRightOuter

	inlhjRightOuter := (p.preferJoinType & preferLeftAsINLHJInner) > 0
	inlhjLeftOuter := (p.preferJoinType & preferRightAsINLHJInner) > 0
	hasINLHJHint := inlhjLeftOuter || inlhjRightOuter

	inlmjRightOuter := (p.preferJoinType & preferLeftAsINLMJInner) > 0
	inlmjLeftOuter := (p.preferJoinType & preferRightAsINLMJInner) > 0
	hasINLMJHint := inlmjLeftOuter || inlmjRightOuter

	forceLeftOuter := inljLeftOuter || inlhjLeftOuter || inlmjLeftOuter
	forceRightOuter := inljRightOuter || inlhjRightOuter || inlmjRightOuter
	needForced := forceLeftOuter || forceRightOuter

	defer func() {
		// refine error message
		// If the required property is not empty, we will enforce it and try the hint again.
		// So we only need to generate warning message when the property is empty.
		if !canForced && needForced && prop.IsEmpty() {
			// Construct warning message prefix.
			var errMsg string
			switch {
			case hasINLJHint:
				errMsg = "Optimizer Hint INL_JOIN or TIDB_INLJ is inapplicable"
			case hasINLHJHint:
				errMsg = "Optimizer Hint INL_HASH_JOIN is inapplicable"
			case hasINLMJHint:
				errMsg = "Optimizer Hint INL_MERGE_JOIN is inapplicable"
			}
			if p.hintInfo != nil {
				t := p.hintInfo.indexNestedLoopJoinTables
				switch {
				case len(t.inljTables) != 0:
					errMsg = fmt.Sprintf("Optimizer Hint %s or %s is inapplicable",
						restore2JoinHint(HintINLJ, t.inljTables), restore2JoinHint(TiDBIndexNestedLoopJoin, t.inljTables))
				case len(t.inlhjTables) != 0:
					errMsg = fmt.Sprintf("Optimizer Hint %s is inapplicable", restore2JoinHint(HintINLHJ, t.inlhjTables))
				case len(t.inlmjTables) != 0:
					errMsg = fmt.Sprintf("Optimizer Hint %s is inapplicable", restore2JoinHint(HintINLMJ, t.inlmjTables))
				}
			}

			// Append inapplicable reason.
			if len(p.EqualConditions) == 0 {
				errMsg += " without column equal ON condition"
			}

			// Generate warning message to client.
			warning := ErrInternal.GenWithStack(errMsg)
			p.ctx.GetSessionVars().StmtCtx.AppendWarning(warning)
		}
	}()

	// supportLeftOuter and supportRightOuter indicates whether this type of join
	// supports the left side or right side to be the outer side.
	var supportLeftOuter, supportRightOuter bool
	switch p.JoinType {
	case SemiJoin, AntiSemiJoin, LeftOuterSemiJoin, AntiLeftOuterSemiJoin, LeftOuterJoin:
		supportLeftOuter = true
	case RightOuterJoin:
		supportRightOuter = true
	case InnerJoin:
		supportLeftOuter, supportRightOuter = true, true
	}

	var allLeftOuterJoins, allRightOuterJoins, forcedLeftOuterJoins, forcedRightOuterJoins []PhysicalPlan
	if supportLeftOuter {
		allLeftOuterJoins = p.getIndexJoinByOuterIdx(prop, 0)
		forcedLeftOuterJoins = make([]PhysicalPlan, 0, len(allLeftOuterJoins))
		for _, j := range allLeftOuterJoins {
			switch j.(type) {
			case *PhysicalIndexJoin:
				if inljLeftOuter {
					forcedLeftOuterJoins = append(forcedLeftOuterJoins, j)
				}
			case *PhysicalIndexHashJoin:
				if inlhjLeftOuter {
					forcedLeftOuterJoins = append(forcedLeftOuterJoins, j)
				}
			case *PhysicalIndexMergeJoin:
				if inlmjLeftOuter {
					forcedLeftOuterJoins = append(forcedLeftOuterJoins, j)
				}
			}
		}
		switch {
		case len(forcedLeftOuterJoins) == 0 && !supportRightOuter:
			return filterIndexJoinBySessionVars(p.ctx, allLeftOuterJoins), false
		case len(forcedLeftOuterJoins) != 0 && (!supportRightOuter || (forceLeftOuter && !forceRightOuter)):
			return forcedLeftOuterJoins, true
		}
	}
	if supportRightOuter {
		allRightOuterJoins = p.getIndexJoinByOuterIdx(prop, 1)
		forcedRightOuterJoins = make([]PhysicalPlan, 0, len(allRightOuterJoins))
		for _, j := range allRightOuterJoins {
			switch j.(type) {
			case *PhysicalIndexJoin:
				if inljRightOuter {
					forcedRightOuterJoins = append(forcedRightOuterJoins, j)
				}
			case *PhysicalIndexHashJoin:
				if inlhjRightOuter {
					forcedRightOuterJoins = append(forcedRightOuterJoins, j)
				}
			case *PhysicalIndexMergeJoin:
				if inlmjRightOuter {
					forcedRightOuterJoins = append(forcedRightOuterJoins, j)
				}
			}
		}
		switch {
		case len(forcedRightOuterJoins) == 0 && !supportLeftOuter:
			return filterIndexJoinBySessionVars(p.ctx, allRightOuterJoins), false
		case len(forcedRightOuterJoins) != 0 && (!supportLeftOuter || (forceRightOuter && !forceLeftOuter)):
			return forcedRightOuterJoins, true
		}
	}

	canForceLeft := len(forcedLeftOuterJoins) != 0 && forceLeftOuter
	canForceRight := len(forcedRightOuterJoins) != 0 && forceRightOuter
	canForced = canForceLeft || canForceRight
	if canForced {
		return append(forcedLeftOuterJoins, forcedRightOuterJoins...), true
	}
	return filterIndexJoinBySessionVars(p.ctx, append(allLeftOuterJoins, allRightOuterJoins...)), false
}

func checkChildFitBC(p Plan) bool {
	if p.statsInfo().HistColl == nil {
		return p.SCtx().GetSessionVars().BroadcastJoinThresholdCount == -1 || p.statsInfo().Count() < p.SCtx().GetSessionVars().BroadcastJoinThresholdCount
	}
	avg := p.statsInfo().HistColl.GetAvgRowSize(p.SCtx(), p.Schema().Columns, false, false)
	sz := avg * float64(p.statsInfo().Count())
	return p.SCtx().GetSessionVars().BroadcastJoinThresholdSize == -1 || sz < float64(p.SCtx().GetSessionVars().BroadcastJoinThresholdSize)
}

// If we can use mpp broadcast join, that's our first choice.
func (p *LogicalJoin) shouldUseMPPBCJ() bool {
	if len(p.EqualConditions) == 0 && p.ctx.GetSessionVars().AllowCartesianBCJ == 2 {
		return true
	}
	if p.JoinType == LeftOuterJoin || p.JoinType == SemiJoin || p.JoinType == AntiSemiJoin {
		return checkChildFitBC(p.children[1])
	} else if p.JoinType == RightOuterJoin {
		return checkChildFitBC(p.children[0])
	}
	return checkChildFitBC(p.children[0]) || checkChildFitBC(p.children[1])
}

// LogicalJoin can generates hash join, index join and sort merge join.
// Firstly we check the hint, if hint is figured by user, we force to choose the corresponding physical plan.
// If the hint is not matched, it will get other candidates.
// If the hint is not figured, we will pick all candidates.
func (p *LogicalJoin) exhaustPhysicalPlans(prop *property.PhysicalProperty) ([]PhysicalPlan, bool, error) {
	failpoint.Inject("MockOnlyEnableIndexHashJoin", func(val failpoint.Value) {
		if val.(bool) {
			indexJoins, _ := p.tryToGetIndexJoin(prop)
			failpoint.Return(indexJoins, true, nil)
		}
	})

	if (p.preferJoinType&preferBCJoin) == 0 && p.preferJoinType > 0 {
		p.SCtx().GetSessionVars().RaiseWarningWhenMPPEnforced("MPP mode may be blocked because you have used hint to specify a join algorithm which is not supported by mpp now.")
		if prop.IsFlashProp() {
			return nil, false, nil
		}
	}
	if prop.MPPPartitionTp == property.BroadcastType {
		return nil, false, nil
	}
	joins := make([]PhysicalPlan, 0, 8)
	canPushToTiFlash := p.canPushToCop(kv.TiFlash)
	if p.ctx.GetSessionVars().IsMPPAllowed() && canPushToTiFlash {
		if p.shouldUseMPPBCJ() {
			mppJoins := p.tryToGetMppHashJoin(prop, true)
			if (p.preferJoinType & preferBCJoin) > 0 {
				return mppJoins, true, nil
			}
			joins = append(joins, mppJoins...)
		} else {
			mppJoins := p.tryToGetMppHashJoin(prop, false)
			joins = append(joins, mppJoins...)
		}
	}
	if prop.IsFlashProp() {
		return joins, true, nil
	}

	mergeJoins := p.GetMergeJoin(prop, p.schema, p.Stats(), p.children[0].statsInfo(), p.children[1].statsInfo())
	if (p.preferJoinType&preferMergeJoin) > 0 && len(mergeJoins) > 0 {
		return mergeJoins, true, nil
	}
	joins = append(joins, mergeJoins...)

	indexJoins, forced := p.tryToGetIndexJoin(prop)
	if forced {
		return indexJoins, true, nil
	}
	joins = append(joins, indexJoins...)

	hashJoins := p.getHashJoins(prop)
	if (p.preferJoinType&preferHashJoin) > 0 && len(hashJoins) > 0 {
		return hashJoins, true, nil
	}
	joins = append(joins, hashJoins...)

	if p.preferJoinType > 0 {
		// If we reach here, it means we have a hint that doesn't work.
		// It might be affected by the required property, so we enforce
		// this property and try the hint again.
		return joins, false, nil
	}
	return joins, true, nil
}

func canExprsInJoinPushdown(p *LogicalJoin, storeType kv.StoreType) bool {
	equalExprs := make([]expression.Expression, 0, len(p.EqualConditions))
	for _, eqCondition := range p.EqualConditions {
		if eqCondition.FuncName.L == ast.NullEQ {
			return false
		}
		equalExprs = append(equalExprs, eqCondition)
	}
	if !expression.CanExprsPushDown(p.ctx.GetSessionVars().StmtCtx, equalExprs, p.ctx.GetClient(), storeType) {
		return false
	}
	if !expression.CanExprsPushDown(p.ctx.GetSessionVars().StmtCtx, p.LeftConditions, p.ctx.GetClient(), storeType) {
		return false
	}
	if !expression.CanExprsPushDown(p.ctx.GetSessionVars().StmtCtx, p.RightConditions, p.ctx.GetClient(), storeType) {
		return false
	}
	if !expression.CanExprsPushDown(p.ctx.GetSessionVars().StmtCtx, p.OtherConditions, p.ctx.GetClient(), storeType) {
		return false
	}
	return true
}

func (p *LogicalJoin) tryToGetMppHashJoin(prop *property.PhysicalProperty, useBCJ bool) []PhysicalPlan {
	if !prop.IsEmpty() {
		return nil
	}
	if prop.TaskTp != property.RootTaskType && prop.TaskTp != property.MppTaskType {
		return nil
	}

	if !expression.IsPushDownEnabled(p.JoinType.String(), kv.TiFlash) {
		p.SCtx().GetSessionVars().RaiseWarningWhenMPPEnforced("MPP mode may be blocked because join type `" + p.JoinType.String() + "` is blocked by blacklist, check `table mysql.expr_pushdown_blacklist;` for more information.")
		return nil
	}

	if p.JoinType != InnerJoin && p.JoinType != LeftOuterJoin && p.JoinType != RightOuterJoin && p.JoinType != SemiJoin && p.JoinType != AntiSemiJoin && p.JoinType != LeftOuterSemiJoin && p.JoinType != AntiLeftOuterSemiJoin {
		p.SCtx().GetSessionVars().RaiseWarningWhenMPPEnforced("MPP mode may be blocked because join type `" + p.JoinType.String() + "` is not supported now.")
		return nil
	}

	if len(p.EqualConditions) == 0 {
		if !useBCJ {
			p.SCtx().GetSessionVars().RaiseWarningWhenMPPEnforced("MPP mode may be blocked because `Cartesian Product` is only supported by broadcast join, check value and documents of variables `tidb_broadcast_join_threshold_size` and `tidb_broadcast_join_threshold_count`.")
			return nil
		}
		if p.ctx.GetSessionVars().AllowCartesianBCJ == 0 {
			p.SCtx().GetSessionVars().RaiseWarningWhenMPPEnforced("MPP mode may be blocked because `Cartesian Product` is only supported by broadcast join, check value and documents of variable `tidb_opt_broadcast_cartesian_join`.")
			return nil
		}

	}
	if len(p.LeftConditions) != 0 && p.JoinType != LeftOuterJoin {
		p.SCtx().GetSessionVars().RaiseWarningWhenMPPEnforced("MPP mode may be blocked because there is a join that is not `left join` but has left conditions, which is not supported by mpp now, see github.com/pingcap/tidb/issues/26090 for more information.")
		return nil
	}
	if len(p.RightConditions) != 0 && p.JoinType != RightOuterJoin {
		p.SCtx().GetSessionVars().RaiseWarningWhenMPPEnforced("MPP mode may be blocked because there is a join that is not `right join` but has right conditions, which is not supported by mpp now.")
		return nil
	}

	if prop.MPPPartitionTp == property.BroadcastType {
		return nil
	}
	if !canExprsInJoinPushdown(p, kv.TiFlash) {
		return nil
	}
	lkeys, rkeys, _, _ := p.GetJoinKeys()
	// check match property
	baseJoin := basePhysicalJoin{
		JoinType:        p.JoinType,
		LeftConditions:  p.LeftConditions,
		RightConditions: p.RightConditions,
		OtherConditions: p.OtherConditions,
		DefaultValues:   p.DefaultValues,
		LeftJoinKeys:    lkeys,
		RightJoinKeys:   rkeys,
	}
	// It indicates which side is the build side.
	preferredBuildIndex := 0
	if p.JoinType == InnerJoin {
		if p.children[0].statsInfo().Count() > p.children[1].statsInfo().Count() {
			preferredBuildIndex = 1
		}
	} else if p.JoinType.IsSemiJoin() {
		preferredBuildIndex = 1
	}
	if p.JoinType == LeftOuterJoin || p.JoinType == RightOuterJoin {
		// TiFlash does not require that the build side must be the inner table for outer join.
		// so we can choose the build side based on the row count, except that:
		// 1. it is a broadcast join(for broadcast join, it makes sense to use the broadcast side as the build side)
		// 2. or session variable MPPOuterJoinFixedBuildSide is set to true
		// 3. or there are otherConditions for this join
		if useBCJ || p.ctx.GetSessionVars().MPPOuterJoinFixedBuildSide || len(p.OtherConditions) > 0 {
			if p.JoinType == LeftOuterJoin {
				preferredBuildIndex = 1
			}
		} else if p.children[0].statsInfo().Count() > p.children[1].statsInfo().Count() {
			preferredBuildIndex = 1
		}
	}
	baseJoin.InnerChildIdx = preferredBuildIndex
	childrenProps := make([]*property.PhysicalProperty, 2)
	if useBCJ {
		childrenProps[preferredBuildIndex] = &property.PhysicalProperty{TaskTp: property.MppTaskType, ExpectedCnt: math.MaxFloat64, MPPPartitionTp: property.BroadcastType, CanAddEnforcer: true, RejectSort: true}
		expCnt := math.MaxFloat64
		if prop.ExpectedCnt < p.stats.RowCount {
			expCntScale := prop.ExpectedCnt / p.stats.RowCount
			expCnt = p.children[1-preferredBuildIndex].statsInfo().RowCount * expCntScale
		}
		if prop.MPPPartitionTp == property.HashType {
			lPartitionKeys, rPartitionKeys := p.GetPotentialPartitionKeys()
			hashKeys := rPartitionKeys
			if preferredBuildIndex == 1 {
				hashKeys = lPartitionKeys
			}
			if matches := prop.IsSubsetOf(hashKeys); len(matches) != 0 {
				childrenProps[1-preferredBuildIndex] = &property.PhysicalProperty{TaskTp: property.MppTaskType, ExpectedCnt: expCnt, MPPPartitionTp: property.HashType, MPPPartitionCols: prop.MPPPartitionCols, RejectSort: true}
			} else {
				return nil
			}
		} else {
			childrenProps[1-preferredBuildIndex] = &property.PhysicalProperty{TaskTp: property.MppTaskType, ExpectedCnt: expCnt, MPPPartitionTp: property.AnyType, RejectSort: true}
		}
	} else {
		lPartitionKeys, rPartitionKeys := p.GetPotentialPartitionKeys()
		if prop.MPPPartitionTp == property.HashType {
			var matches []int
			if p.JoinType == InnerJoin {
				if matches = prop.IsSubsetOf(lPartitionKeys); len(matches) == 0 {
					matches = prop.IsSubsetOf(rPartitionKeys)
				}
			} else if p.JoinType == RightOuterJoin {
				// for right out join, only the right partition keys can possibly matches the prop, because
				// the left partition keys will generate NULL values randomly
				// todo maybe we can add a null-sensitive flag in the MPPPartitionColumn to indicate whether the partition column is
				//  null-sensitive(used in aggregation) or null-insensitive(used in join)
				matches = prop.IsSubsetOf(rPartitionKeys)
			} else {
				// for left out join, only the left partition keys can possibly matches the prop, because
				// the right partition keys will generate NULL values randomly
				// for semi/anti semi/left out semi/anti left out semi join, only left partition keys are returned,
				// so just check the left partition keys
				matches = prop.IsSubsetOf(lPartitionKeys)
			}
			if len(matches) == 0 {
				return nil
			}
			lPartitionKeys = choosePartitionKeys(lPartitionKeys, matches)
			rPartitionKeys = choosePartitionKeys(rPartitionKeys, matches)
		}
		childrenProps[0] = &property.PhysicalProperty{TaskTp: property.MppTaskType, ExpectedCnt: math.MaxFloat64, MPPPartitionTp: property.HashType, MPPPartitionCols: lPartitionKeys, CanAddEnforcer: true, RejectSort: true}
		childrenProps[1] = &property.PhysicalProperty{TaskTp: property.MppTaskType, ExpectedCnt: math.MaxFloat64, MPPPartitionTp: property.HashType, MPPPartitionCols: rPartitionKeys, CanAddEnforcer: true, RejectSort: true}
	}
	join := PhysicalHashJoin{
		basePhysicalJoin: baseJoin,
		Concurrency:      uint(p.ctx.GetSessionVars().CopTiFlashConcurrencyFactor),
		EqualConditions:  p.EqualConditions,
		storeTp:          kv.TiFlash,
		mppShuffleJoin:   !useBCJ,
		// Mpp Join has quite heavy cost. Even limit might not suspend it in time, so we dont scale the count.
	}.Init(p.ctx, p.stats, p.blockOffset, childrenProps...)
	join.SetSchema(p.schema)
	return []PhysicalPlan{join}
}

func choosePartitionKeys(keys []*property.MPPPartitionColumn, matches []int) []*property.MPPPartitionColumn {
	newKeys := make([]*property.MPPPartitionColumn, 0, len(matches))
	for _, id := range matches {
		newKeys = append(newKeys, keys[id])
	}
	return newKeys
}

// TryToGetChildProp will check if this sort property can be pushed or not.
// When a sort column will be replaced by scalar function, we refuse it.
// When a sort column will be replaced by a constant, we just remove it.
func (p *LogicalProjection) TryToGetChildProp(prop *property.PhysicalProperty) (*property.PhysicalProperty, bool) {
	newProp := prop.CloneEssentialFields()
	newCols := make([]property.SortItem, 0, len(prop.SortItems))
	for _, col := range prop.SortItems {
		idx := p.schema.ColumnIndex(col.Col)
		switch expr := p.Exprs[idx].(type) {
		case *expression.Column:
			newCols = append(newCols, property.SortItem{Col: expr, Desc: col.Desc})
		case *expression.ScalarFunction:
			return nil, false
		}
	}
	newProp.SortItems = newCols
	return newProp, true
}

func (p *LogicalProjection) exhaustPhysicalPlans(prop *property.PhysicalProperty) ([]PhysicalPlan, bool, error) {
	newProp, ok := p.TryToGetChildProp(prop)
	if !ok {
		return nil, true, nil
	}
	newProps := []*property.PhysicalProperty{newProp}
	// generate a mpp task candidate if enforced mpp
	if newProp.TaskTp != property.MppTaskType && p.SCtx().GetSessionVars().IsMPPEnforced() && p.canPushToCop(kv.TiFlash) &&
		expression.CanExprsPushDown(p.SCtx().GetSessionVars().StmtCtx, p.Exprs, p.SCtx().GetClient(), kv.TiFlash) {
		mppProp := newProp.CloneEssentialFields()
		mppProp.TaskTp = property.MppTaskType
		newProps = append(newProps, mppProp)
	}
	ret := make([]PhysicalPlan, 0, len(newProps))
	for _, newProp := range newProps {
		proj := PhysicalProjection{
			Exprs:                p.Exprs,
			CalculateNoDelay:     p.CalculateNoDelay,
			AvoidColumnEvaluator: p.AvoidColumnEvaluator,
		}.Init(p.ctx, p.stats.ScaleByExpectCnt(prop.ExpectedCnt), p.blockOffset, newProp)
		proj.SetSchema(p.schema)
		ret = append(ret, proj)
	}
	return ret, true, nil
}

func pushLimitOrTopNForcibly(p LogicalPlan) bool {
	var meetThreshold bool
	var preferPushDown *bool
	switch lp := p.(type) {
	case *LogicalTopN:
		preferPushDown = &lp.limitHints.preferLimitToCop
		meetThreshold = lp.Count+lp.Offset <= uint64(lp.ctx.GetSessionVars().LimitPushDownThreshold)
	case *LogicalLimit:
		preferPushDown = &lp.limitHints.preferLimitToCop
		meetThreshold = true // always push Limit down in this case since it has no side effect
	default:
		return false
	}

	if *preferPushDown || meetThreshold {
		if p.canPushToCop(kv.TiKV) {
			return true
		}
		if *preferPushDown {
			errMsg := "Optimizer Hint LIMIT_TO_COP is inapplicable"
			warning := ErrInternal.GenWithStack(errMsg)
			p.SCtx().GetSessionVars().StmtCtx.AppendWarning(warning)
			*preferPushDown = false
		}
	}

	return false
}

func (lt *LogicalTopN) getPhysTopN(prop *property.PhysicalProperty) []PhysicalPlan {
	allTaskTypes := []property.TaskType{property.CopSingleReadTaskType, property.CopDoubleReadTaskType}
	if !pushLimitOrTopNForcibly(lt) {
		allTaskTypes = append(allTaskTypes, property.RootTaskType)
	}
	if lt.ctx.GetSessionVars().IsMPPAllowed() {
		allTaskTypes = append(allTaskTypes, property.MppTaskType)
	}
	ret := make([]PhysicalPlan, 0, len(allTaskTypes))
	for _, tp := range allTaskTypes {
		resultProp := &property.PhysicalProperty{TaskTp: tp, ExpectedCnt: math.MaxFloat64}
		topN := PhysicalTopN{
			ByItems: lt.ByItems,
			Count:   lt.Count,
			Offset:  lt.Offset,
		}.Init(lt.ctx, lt.stats, lt.blockOffset, resultProp)
		ret = append(ret, topN)
	}
	return ret
}

func (lt *LogicalTopN) getPhysLimits(prop *property.PhysicalProperty) []PhysicalPlan {
	p, canPass := GetPropByOrderByItems(lt.ByItems)
	if !canPass {
		return nil
	}

	allTaskTypes := []property.TaskType{property.CopSingleReadTaskType, property.CopDoubleReadTaskType}
	if !pushLimitOrTopNForcibly(lt) {
		allTaskTypes = append(allTaskTypes, property.RootTaskType)
	}
	ret := make([]PhysicalPlan, 0, len(allTaskTypes))
	for _, tp := range allTaskTypes {
		resultProp := &property.PhysicalProperty{TaskTp: tp, ExpectedCnt: float64(lt.Count + lt.Offset), SortItems: p.SortItems}
		limit := PhysicalLimit{
			Count:  lt.Count,
			Offset: lt.Offset,
		}.Init(lt.ctx, lt.stats, lt.blockOffset, resultProp)
		limit.SetSchema(lt.Schema())
		ret = append(ret, limit)
	}
	return ret
}

// MatchItems checks if this prop's columns can match by items totally.
func MatchItems(p *property.PhysicalProperty, items []*util.ByItems) bool {
	if len(items) < len(p.SortItems) {
		return false
	}
	for i, col := range p.SortItems {
		sortItem := items[i]
		if sortItem.Desc != col.Desc || !sortItem.Expr.Equal(nil, col.Col) {
			return false
		}
	}
	return true
}

func (lt *LogicalTopN) exhaustPhysicalPlans(prop *property.PhysicalProperty) ([]PhysicalPlan, bool, error) {
	if MatchItems(prop, lt.ByItems) {
		return append(lt.getPhysTopN(prop), lt.getPhysLimits(prop)...), true, nil
	}
	return nil, true, nil
}

// GetHashJoin is public for cascades planner.
func (la *LogicalApply) GetHashJoin(prop *property.PhysicalProperty) *PhysicalHashJoin {
	return la.LogicalJoin.getHashJoin(prop, 1, false)
}

func (la *LogicalApply) exhaustPhysicalPlans(prop *property.PhysicalProperty) ([]PhysicalPlan, bool, error) {
	if !prop.AllColsFromSchema(la.children[0].Schema()) || prop.IsFlashProp() { // for convenient, we don't pass through any prop
		la.SCtx().GetSessionVars().RaiseWarningWhenMPPEnforced(
			"MPP mode may be blocked because operator `Apply` is not supported now.")
		return nil, true, nil
	}
	disableAggPushDownToCop(la.children[0])
	join := la.GetHashJoin(prop)
	var columns = make([]*expression.Column, 0, len(la.CorCols))
	for _, colColumn := range la.CorCols {
		columns = append(columns, &colColumn.Column)
	}
	cacheHitRatio := 0.0
	if la.stats.RowCount != 0 {
		ndv := getColsNDV(columns, la.schema, la.stats)
		// for example, if there are 100 rows and the number of distinct values of these correlated columns
		// are 70, then we can assume 30 rows can hit the cache so the cache hit ratio is 1 - (70/100) = 0.3
		cacheHitRatio = 1 - (ndv / la.stats.RowCount)
	}

	var canUseCache bool
	if cacheHitRatio > 0.1 && la.ctx.GetSessionVars().MemQuotaApplyCache > 0 {
		canUseCache = true
	} else {
		canUseCache = false
	}

	apply := PhysicalApply{
		PhysicalHashJoin: *join,
		OuterSchema:      la.CorCols,
		CanUseCache:      canUseCache,
	}.Init(la.ctx,
		la.stats.ScaleByExpectCnt(prop.ExpectedCnt),
		la.blockOffset,
		&property.PhysicalProperty{ExpectedCnt: math.MaxFloat64, SortItems: prop.SortItems},
		&property.PhysicalProperty{ExpectedCnt: math.MaxFloat64})
	apply.SetSchema(la.schema)
	return []PhysicalPlan{apply}, true, nil
}

func disableAggPushDownToCop(p LogicalPlan) {
	for _, child := range p.Children() {
		disableAggPushDownToCop(child)
	}
	if agg, ok := p.(*LogicalAggregation); ok {
		agg.noCopPushDown = true
	}
}

func (p *LogicalWindow) exhaustPhysicalPlans(prop *property.PhysicalProperty) ([]PhysicalPlan, bool, error) {
	p.SCtx().GetSessionVars().RaiseWarningWhenMPPEnforced(
		"MPP mode may be blocked because operator `Window` is not supported now.")
	if prop.IsFlashProp() {
		return nil, true, nil
	}
	var byItems []property.SortItem
	byItems = append(byItems, p.PartitionBy...)
	byItems = append(byItems, p.OrderBy...)
	childProperty := &property.PhysicalProperty{ExpectedCnt: math.MaxFloat64, SortItems: byItems, CanAddEnforcer: true}
	if !prop.IsPrefix(childProperty) {
		return nil, true, nil
	}
	window := PhysicalWindow{
		WindowFuncDescs: p.WindowFuncDescs,
		PartitionBy:     p.PartitionBy,
		OrderBy:         p.OrderBy,
		Frame:           p.Frame,
	}.Init(p.ctx, p.stats.ScaleByExpectCnt(prop.ExpectedCnt), p.blockOffset, childProperty)
	window.SetSchema(p.Schema())
	return []PhysicalPlan{window}, true, nil
}

// exhaustPhysicalPlans is only for implementing interface. DataSource and Dual generate task in `findBestTask` directly.
func (p *baseLogicalPlan) exhaustPhysicalPlans(_ *property.PhysicalProperty) ([]PhysicalPlan, bool, error) {
	panic("baseLogicalPlan.exhaustPhysicalPlans() should never be called.")
}

// canPushToCop checks if it can be pushed to some stores. For TiKV, it only checks datasource.
// For TiFlash, it will check whether the operator is supported, but note that the check might be inaccrute.
func (p *baseLogicalPlan) canPushToCop(storeTp kv.StoreType) bool {
	return p.canPushToCopImpl(storeTp, false)
}

func (p *baseLogicalPlan) canPushToCopImpl(storeTp kv.StoreType, considerDual bool) bool {
	ret := true
	for _, ch := range p.children {
		switch c := ch.(type) {
		case *DataSource:
			validDs := false
			considerIndexMerge := false
			for _, path := range c.possibleAccessPaths {
				if path.StoreType == storeTp {
					validDs = true
				}
				if len(path.PartialIndexPaths) > 0 {
					considerIndexMerge = true
				}
			}
			ret = ret && validDs

			_, isTopN := p.self.(*LogicalTopN)
			_, isLimit := p.self.(*LogicalLimit)
			if (isTopN || isLimit) && considerIndexMerge {
				return false // TopN and Limit cannot be pushed down to IndexMerge
			}
			if c.tableInfo.TableCacheStatusType != model.TableCacheStatusDisable {
				// Don't push to cop for cached table, it brings more harm than good:
				// 1. Those tables are small enough, push to cop can't utilize several TiKV to accelerate computation.
				// 2. Cached table use UnionScan to read the cache data, and push to cop is not supported when an UnionScan exists.
				// Once aggregation is pushed to cop, the cache data can't be use any more.
				return false
			}
		case *LogicalUnionAll:
			if storeTp == kv.TiFlash {
				ret = ret && c.canPushToCopImpl(storeTp, true)
			} else {
				return false
			}
		case *LogicalSort:
			if storeTp == kv.TiFlash {
				ret = ret && c.canPushToCopImpl(storeTp, true)
			} else {
				return false
			}
		case *LogicalProjection:
			if storeTp == kv.TiFlash {
				ret = ret && c.canPushToCopImpl(storeTp, considerDual)
			} else {
				return false
			}
		case *LogicalTableDual:
			return storeTp == kv.TiFlash && considerDual
		case *LogicalAggregation, *LogicalSelection, *LogicalJoin:
			if storeTp == kv.TiFlash {
				ret = ret && c.canPushToCop(storeTp)
			} else {
				return false
			}
		// These operators can be partially push down to TiFlash, so we don't raise warning for them.
		case *LogicalLimit, *LogicalTopN:
			return false
		default:
			p.SCtx().GetSessionVars().RaiseWarningWhenMPPEnforced(
				"MPP mode may be blocked because operator `" + c.TP() + "` is not supported now.")
			return false
		}
	}
	return ret
}

func (la *LogicalAggregation) canPushToCop(storeTp kv.StoreType) bool {
	return la.baseLogicalPlan.canPushToCop(storeTp) && !la.noCopPushDown
}

func (la *LogicalAggregation) getEnforcedStreamAggs(prop *property.PhysicalProperty) []PhysicalPlan {
	if prop.IsFlashProp() {
		return nil
	}
	_, desc := prop.AllSameOrder()
	allTaskTypes := prop.GetAllPossibleChildTaskTypes()
	enforcedAggs := make([]PhysicalPlan, 0, len(allTaskTypes))
	childProp := &property.PhysicalProperty{
		ExpectedCnt:    math.Max(prop.ExpectedCnt*la.inputCount/la.stats.RowCount, prop.ExpectedCnt),
		CanAddEnforcer: true,
		SortItems:      property.SortItemsFromCols(la.GetGroupByCols(), desc),
	}
	if !prop.IsPrefix(childProp) {
		return enforcedAggs
	}
	taskTypes := []property.TaskType{property.CopSingleReadTaskType, property.CopDoubleReadTaskType}
	if la.HasDistinct() {
		// TODO: remove AllowDistinctAggPushDown after the cost estimation of distinct pushdown is implemented.
		// If AllowDistinctAggPushDown is set to true, we should not consider RootTask.
		if !la.canPushToCop(kv.TiKV) || !la.ctx.GetSessionVars().AllowDistinctAggPushDown {
			taskTypes = []property.TaskType{property.RootTaskType}
		}
	} else if !la.aggHints.preferAggToCop {
		taskTypes = append(taskTypes, property.RootTaskType)
	}
	for _, taskTp := range taskTypes {
		copiedChildProperty := new(property.PhysicalProperty)
		*copiedChildProperty = *childProp // It's ok to not deep copy the "cols" field.
		copiedChildProperty.TaskTp = taskTp

		agg := basePhysicalAgg{
			GroupByItems: la.GroupByItems,
			AggFuncs:     la.AggFuncs,
		}.initForStream(la.ctx, la.stats.ScaleByExpectCnt(prop.ExpectedCnt), la.blockOffset, copiedChildProperty)
		agg.SetSchema(la.schema.Clone())
		enforcedAggs = append(enforcedAggs, agg)
	}
	return enforcedAggs
}

func (la *LogicalAggregation) distinctArgsMeetsProperty() bool {
	for _, aggFunc := range la.AggFuncs {
		if aggFunc.HasDistinct {
			for _, distinctArg := range aggFunc.Args {
				if !expression.Contains(la.GroupByItems, distinctArg) {
					return false
				}
			}
		}
	}
	return true
}

func (la *LogicalAggregation) getStreamAggs(prop *property.PhysicalProperty) []PhysicalPlan {
	// TODO: support CopTiFlash task type in stream agg
	if prop.IsFlashProp() {
		return nil
	}
	all, desc := prop.AllSameOrder()
	if !all {
		return nil
	}

	for _, aggFunc := range la.AggFuncs {
		if aggFunc.Mode == aggregation.FinalMode {
			return nil
		}
	}
	// group by a + b is not interested in any order.
	groupByCols := la.GetGroupByCols()
	if len(groupByCols) != len(la.GroupByItems) {
		return nil
	}

	allTaskTypes := prop.GetAllPossibleChildTaskTypes()
	streamAggs := make([]PhysicalPlan, 0, len(la.possibleProperties)*(len(allTaskTypes)-1)+len(allTaskTypes))
	childProp := &property.PhysicalProperty{
		ExpectedCnt: math.Max(prop.ExpectedCnt*la.inputCount/la.stats.RowCount, prop.ExpectedCnt),
	}

	for _, possibleChildProperty := range la.possibleProperties {
		childProp.SortItems = property.SortItemsFromCols(possibleChildProperty[:len(groupByCols)], desc)
		if !prop.IsPrefix(childProp) {
			continue
		}
		// The table read of "CopDoubleReadTaskType" can't promises the sort
		// property that the stream aggregation required, no need to consider.
		taskTypes := []property.TaskType{property.CopSingleReadTaskType}
		if la.HasDistinct() {
			// TODO: remove AllowDistinctAggPushDown after the cost estimation of distinct pushdown is implemented.
			// If AllowDistinctAggPushDown is set to true, we should not consider RootTask.
			if !la.ctx.GetSessionVars().AllowDistinctAggPushDown {
				taskTypes = []property.TaskType{property.RootTaskType}
			} else if !la.distinctArgsMeetsProperty() {
				continue
			}
		} else if !la.aggHints.preferAggToCop {
			taskTypes = append(taskTypes, property.RootTaskType)
		}
		if !la.canPushToCop(kv.TiKV) && !la.canPushToCop(kv.TiFlash) {
			taskTypes = []property.TaskType{property.RootTaskType}
		}
		for _, taskTp := range taskTypes {
			copiedChildProperty := new(property.PhysicalProperty)
			*copiedChildProperty = *childProp // It's ok to not deep copy the "cols" field.
			copiedChildProperty.TaskTp = taskTp

			agg := basePhysicalAgg{
				GroupByItems: la.GroupByItems,
				AggFuncs:     la.AggFuncs,
			}.initForStream(la.ctx, la.stats.ScaleByExpectCnt(prop.ExpectedCnt), la.blockOffset, copiedChildProperty)
			agg.SetSchema(la.schema.Clone())
			streamAggs = append(streamAggs, agg)
		}
	}
	// If STREAM_AGG hint is existed, it should consider enforce stream aggregation,
	// because we can't trust possibleChildProperty completely.
	if (la.aggHints.preferAggType & preferStreamAgg) > 0 {
		streamAggs = append(streamAggs, la.getEnforcedStreamAggs(prop)...)
	}
	return streamAggs
}

// TODO: support more operators and distinct later
func (la *LogicalAggregation) checkCanPushDownToMPP() bool {
	hasUnsupportedDistinct := false
	for _, agg := range la.AggFuncs {
		// MPP does not support distinct except count distinct now
		if agg.HasDistinct {
			if agg.Name != ast.AggFuncCount && agg.Name != ast.AggFuncGroupConcat {
				hasUnsupportedDistinct = true
			}
		}
		// MPP does not support AggFuncApproxCountDistinct now
		if agg.Name == ast.AggFuncApproxCountDistinct {
			hasUnsupportedDistinct = true
		}
	}
	if hasUnsupportedDistinct {
		if la.ctx.GetSessionVars().StmtCtx.InExplainStmt {
			la.ctx.GetSessionVars().StmtCtx.AppendWarning(errors.New("Aggregation can not be pushed to storage layer in mpp mode because it contains agg function with distinct"))
		}
		return false
	}
	return CheckAggCanPushCop(la.ctx, la.AggFuncs, la.GroupByItems, kv.TiFlash)
}

func (la *LogicalAggregation) tryToGetMppHashAggs(prop *property.PhysicalProperty) (hashAggs []PhysicalPlan) {
	if !prop.IsEmpty() {
		return nil
	}
	if prop.TaskTp != property.RootTaskType && prop.TaskTp != property.MppTaskType {
		return nil
	}
	if prop.MPPPartitionTp == property.BroadcastType {
		return nil
	}
	if len(la.GroupByItems) > 0 {
		partitionCols := la.GetPotentialPartitionKeys()
		// trying to match the required parititions.
		if prop.MPPPartitionTp == property.HashType {
			if matches := prop.IsSubsetOf(partitionCols); len(matches) != 0 {
				partitionCols = choosePartitionKeys(partitionCols, matches)
			} else {
				// do not satisfy the property of its parent, so return empty
				return nil
			}
		}
		// TODO: permute various partition columns from group-by columns
		// 1-phase agg
		// If there are no available partition cols, but still have group by items, that means group by items are all expressions or constants.
		// To avoid mess, we don't do any one-phase aggregation in this case.
		if len(partitionCols) != 0 {
			childProp := &property.PhysicalProperty{TaskTp: property.MppTaskType, ExpectedCnt: math.MaxFloat64, MPPPartitionTp: property.HashType, MPPPartitionCols: partitionCols, CanAddEnforcer: true, RejectSort: true}
			agg := NewPhysicalHashAgg(la, la.stats.ScaleByExpectCnt(prop.ExpectedCnt), childProp)
			agg.SetSchema(la.schema.Clone())
			agg.MppRunMode = Mpp1Phase
			hashAggs = append(hashAggs, agg)
		}

		// 2-phase agg
		childProp := &property.PhysicalProperty{TaskTp: property.MppTaskType, ExpectedCnt: math.MaxFloat64, MPPPartitionTp: property.AnyType, RejectSort: true}
		agg := NewPhysicalHashAgg(la, la.stats.ScaleByExpectCnt(prop.ExpectedCnt), childProp)
		agg.SetSchema(la.schema.Clone())
		agg.MppRunMode = Mpp2Phase
		agg.MppPartitionCols = partitionCols
		hashAggs = append(hashAggs, agg)

		// agg runs on TiDB with a partial agg on TiFlash if possible
		if prop.TaskTp == property.RootTaskType {
			childProp := &property.PhysicalProperty{TaskTp: property.MppTaskType, ExpectedCnt: math.MaxFloat64, RejectSort: true}
			agg := NewPhysicalHashAgg(la, la.stats.ScaleByExpectCnt(prop.ExpectedCnt), childProp)
			agg.SetSchema(la.schema.Clone())
			agg.MppRunMode = MppTiDB
			hashAggs = append(hashAggs, agg)
		}
	} else {
		// TODO: support scalar agg in MPP, merge the final result to one node
		childProp := &property.PhysicalProperty{TaskTp: property.MppTaskType, ExpectedCnt: math.MaxFloat64, RejectSort: true}
		agg := NewPhysicalHashAgg(la, la.stats.ScaleByExpectCnt(prop.ExpectedCnt), childProp)
		agg.SetSchema(la.schema.Clone())
		if la.HasDistinct() || la.HasOrderBy() {
			agg.MppRunMode = MppScalar
		} else {
			agg.MppRunMode = MppTiDB
		}
		hashAggs = append(hashAggs, agg)
	}
	return
}

func (la *LogicalAggregation) getHashAggs(prop *property.PhysicalProperty) []PhysicalPlan {
	if !prop.IsEmpty() {
		return nil
	}
	if prop.TaskTp == property.MppTaskType && !la.checkCanPushDownToMPP() {
		return nil
	}
	hashAggs := make([]PhysicalPlan, 0, len(prop.GetAllPossibleChildTaskTypes()))
	taskTypes := []property.TaskType{property.CopSingleReadTaskType, property.CopDoubleReadTaskType}
	canPushDownToTiFlash := la.canPushToCop(kv.TiFlash)
	canPushDownToMPP := canPushDownToTiFlash && la.ctx.GetSessionVars().IsMPPAllowed() && la.checkCanPushDownToMPP()
	if la.HasDistinct() {
		// TODO: remove after the cost estimation of distinct pushdown is implemented.
		if !la.ctx.GetSessionVars().AllowDistinctAggPushDown {
			taskTypes = []property.TaskType{property.RootTaskType}
		}
	} else if !la.aggHints.preferAggToCop {
		taskTypes = append(taskTypes, property.RootTaskType)
	}
	if !la.canPushToCop(kv.TiKV) && !canPushDownToTiFlash {
		taskTypes = []property.TaskType{property.RootTaskType}
	}
	if canPushDownToMPP {
		taskTypes = append(taskTypes, property.MppTaskType)
	}
	if prop.IsFlashProp() {
		taskTypes = []property.TaskType{prop.TaskTp}
	}
	for _, taskTp := range taskTypes {
		if taskTp == property.MppTaskType {
			mppAggs := la.tryToGetMppHashAggs(prop)
			if len(mppAggs) > 0 {
				hashAggs = append(hashAggs, mppAggs...)
			}
		} else {
			agg := NewPhysicalHashAgg(la, la.stats.ScaleByExpectCnt(prop.ExpectedCnt), &property.PhysicalProperty{ExpectedCnt: math.MaxFloat64, TaskTp: taskTp})
			agg.SetSchema(la.schema.Clone())
			hashAggs = append(hashAggs, agg)
		}
	}
	return hashAggs
}

// ResetHintIfConflicted resets the aggHints.preferAggType if they are conflicted,
// and returns the two preferAggType hints.
func (la *LogicalAggregation) ResetHintIfConflicted() (preferHash bool, preferStream bool) {
	preferHash = (la.aggHints.preferAggType & preferHashAgg) > 0
	preferStream = (la.aggHints.preferAggType & preferStreamAgg) > 0
	if preferHash && preferStream {
		errMsg := "Optimizer aggregation hints are conflicted"
		warning := ErrInternal.GenWithStack(errMsg)
		la.ctx.GetSessionVars().StmtCtx.AppendWarning(warning)
		la.aggHints.preferAggType = 0
		preferHash, preferStream = false, false
	}
	return
}

func (la *LogicalAggregation) exhaustPhysicalPlans(prop *property.PhysicalProperty) ([]PhysicalPlan, bool, error) {
	if la.aggHints.preferAggToCop {
		if !la.canPushToCop(kv.TiKV) {
			errMsg := "Optimizer Hint AGG_TO_COP is inapplicable"
			warning := ErrInternal.GenWithStack(errMsg)
			la.ctx.GetSessionVars().StmtCtx.AppendWarning(warning)
			la.aggHints.preferAggToCop = false
		}
	}

	preferHash, preferStream := la.ResetHintIfConflicted()

	hashAggs := la.getHashAggs(prop)
	if hashAggs != nil && preferHash {
		return hashAggs, true, nil
	}

	streamAggs := la.getStreamAggs(prop)
	if streamAggs != nil && preferStream {
		return streamAggs, true, nil
	}

	aggs := append(hashAggs, streamAggs...)

	if streamAggs == nil && preferStream && !prop.IsEmpty() {
		errMsg := "Optimizer Hint STREAM_AGG is inapplicable"
		warning := ErrInternal.GenWithStack(errMsg)
		la.ctx.GetSessionVars().StmtCtx.AppendWarning(warning)
	}

	return aggs, !(preferStream || preferHash), nil
}

func (p *LogicalSelection) exhaustPhysicalPlans(prop *property.PhysicalProperty) ([]PhysicalPlan, bool, error) {
	childProp := prop.CloneEssentialFields()
	sel := PhysicalSelection{
		Conditions: p.Conditions,
	}.Init(p.ctx, p.stats.ScaleByExpectCnt(prop.ExpectedCnt), p.blockOffset, childProp)
	return []PhysicalPlan{sel}, true, nil
}

func (p *LogicalLimit) exhaustPhysicalPlans(prop *property.PhysicalProperty) ([]PhysicalPlan, bool, error) {
	if !prop.IsEmpty() {
		return nil, true, nil
	}

	allTaskTypes := []property.TaskType{property.CopSingleReadTaskType, property.CopDoubleReadTaskType}
	if !pushLimitOrTopNForcibly(p) {
		allTaskTypes = append(allTaskTypes, property.RootTaskType)
	}
	if p.canPushToCop(kv.TiFlash) && p.ctx.GetSessionVars().IsMPPAllowed() {
		allTaskTypes = append(allTaskTypes, property.MppTaskType)
	}
	ret := make([]PhysicalPlan, 0, len(allTaskTypes))
	for _, tp := range allTaskTypes {
		resultProp := &property.PhysicalProperty{TaskTp: tp, ExpectedCnt: float64(p.Count + p.Offset)}
		limit := PhysicalLimit{
			Offset: p.Offset,
			Count:  p.Count,
		}.Init(p.ctx, p.stats, p.blockOffset, resultProp)
		limit.SetSchema(p.Schema())
		ret = append(ret, limit)
	}
	return ret, true, nil
}

func (p *LogicalLock) exhaustPhysicalPlans(prop *property.PhysicalProperty) ([]PhysicalPlan, bool, error) {
	if prop.IsFlashProp() {
		p.SCtx().GetSessionVars().RaiseWarningWhenMPPEnforced(
			"MPP mode may be blocked because operator `Lock` is not supported now.")
		return nil, true, nil
	}
	childProp := prop.CloneEssentialFields()
	lock := PhysicalLock{
		Lock:               p.Lock,
		TblID2Handle:       p.tblID2Handle,
		TblID2PhysTblIDCol: p.tblID2PhysTblIDCol,
	}.Init(p.ctx, p.stats.ScaleByExpectCnt(prop.ExpectedCnt), childProp)
	return []PhysicalPlan{lock}, true, nil
}

func (p *LogicalUnionAll) exhaustPhysicalPlans(prop *property.PhysicalProperty) ([]PhysicalPlan, bool, error) {
	// TODO: UnionAll can not pass any order, but we can change it to sort merge to keep order.
	if !prop.IsEmpty() || (prop.IsFlashProp() && prop.TaskTp != property.MppTaskType) {
		return nil, true, nil
	}
	// TODO: UnionAll can pass partition info, but for briefness, we prevent it from pushing down.
	if prop.TaskTp == property.MppTaskType && prop.MPPPartitionTp != property.AnyType {
		return nil, true, nil
	}
	canUseMpp := p.ctx.GetSessionVars().IsMPPAllowed() && p.canPushToCopImpl(kv.TiFlash, true)
	chReqProps := make([]*property.PhysicalProperty, 0, len(p.children))
	for range p.children {
		if canUseMpp && prop.TaskTp == property.MppTaskType {
			chReqProps = append(chReqProps, &property.PhysicalProperty{
				ExpectedCnt: prop.ExpectedCnt,
				TaskTp:      property.MppTaskType,
				RejectSort:  true,
			})
		} else {
			chReqProps = append(chReqProps, &property.PhysicalProperty{ExpectedCnt: prop.ExpectedCnt, RejectSort: true})
		}
	}
	ua := PhysicalUnionAll{
		mpp: canUseMpp && prop.TaskTp == property.MppTaskType,
	}.Init(p.ctx, p.stats.ScaleByExpectCnt(prop.ExpectedCnt), p.blockOffset, chReqProps...)
	ua.SetSchema(p.Schema())
	if canUseMpp && prop.TaskTp == property.RootTaskType {
		chReqProps = make([]*property.PhysicalProperty, 0, len(p.children))
		for range p.children {
			chReqProps = append(chReqProps, &property.PhysicalProperty{
				ExpectedCnt: prop.ExpectedCnt,
				TaskTp:      property.MppTaskType,
				RejectSort:  true,
			})
		}
		mppUA := PhysicalUnionAll{mpp: true}.Init(p.ctx, p.stats.ScaleByExpectCnt(prop.ExpectedCnt), p.blockOffset, chReqProps...)
		mppUA.SetSchema(p.Schema())
		return []PhysicalPlan{ua, mppUA}, true, nil
	}
	return []PhysicalPlan{ua}, true, nil
}

func (p *LogicalPartitionUnionAll) exhaustPhysicalPlans(prop *property.PhysicalProperty) ([]PhysicalPlan, bool, error) {
	uas, flagHint, err := p.LogicalUnionAll.exhaustPhysicalPlans(prop)
	if err != nil {
		return nil, false, err
	}
	for _, ua := range uas {
		ua.(*PhysicalUnionAll).tp = plancodec.TypePartitionUnion
	}
	return uas, flagHint, nil
}

func (ls *LogicalSort) getPhysicalSort(prop *property.PhysicalProperty) *PhysicalSort {
	ps := PhysicalSort{ByItems: ls.ByItems}.Init(ls.ctx, ls.stats.ScaleByExpectCnt(prop.ExpectedCnt), ls.blockOffset, &property.PhysicalProperty{TaskTp: prop.TaskTp, ExpectedCnt: math.MaxFloat64, RejectSort: true})
	return ps
}

func (ls *LogicalSort) getNominalSort(reqProp *property.PhysicalProperty) *NominalSort {
	prop, canPass, onlyColumn := GetPropByOrderByItemsContainScalarFunc(ls.ByItems)
	if !canPass {
		return nil
	}
	prop.RejectSort = true
	prop.ExpectedCnt = reqProp.ExpectedCnt
	ps := NominalSort{OnlyColumn: onlyColumn, ByItems: ls.ByItems}.Init(
		ls.ctx, ls.stats.ScaleByExpectCnt(prop.ExpectedCnt), ls.blockOffset, prop)
	return ps
}

func (ls *LogicalSort) exhaustPhysicalPlans(prop *property.PhysicalProperty) ([]PhysicalPlan, bool, error) {
	if prop.TaskTp == property.RootTaskType {
		if MatchItems(prop, ls.ByItems) {
			ret := make([]PhysicalPlan, 0, 2)
			ret = append(ret, ls.getPhysicalSort(prop))
			ns := ls.getNominalSort(prop)
			if ns != nil {
				ret = append(ret, ns)
			}
			return ret, true, nil
		}
	} else if prop.TaskTp == property.MppTaskType && prop.RejectSort {
		if ls.canPushToCopImpl(kv.TiFlash, true) {
			newProp := prop.CloneEssentialFields()
			newProp.RejectSort = true
			ps := NominalSort{OnlyColumn: true, ByItems: ls.ByItems}.Init(
				ls.ctx, ls.stats.ScaleByExpectCnt(prop.ExpectedCnt), ls.blockOffset, newProp)
			return []PhysicalPlan{ps}, true, nil
		}
	}
	return nil, true, nil
}

func (p *LogicalMaxOneRow) exhaustPhysicalPlans(prop *property.PhysicalProperty) ([]PhysicalPlan, bool, error) {
	if !prop.IsEmpty() || prop.IsFlashProp() {
		p.SCtx().GetSessionVars().RaiseWarningWhenMPPEnforced("MPP mode may be blocked because operator `MaxOneRow` is not supported now.")
		return nil, true, nil
	}
	mor := PhysicalMaxOneRow{}.Init(p.ctx, p.stats, p.blockOffset, &property.PhysicalProperty{ExpectedCnt: 2})
	return []PhysicalPlan{mor}, true, nil
}<|MERGE_RESOLUTION|>--- conflicted
+++ resolved
@@ -986,16 +986,12 @@
 		// NDV would not be used in cost computation of IndexJoin, set leave it as default nil.
 		HistColl: ds.stats.HistColl, // used to calculate tableRowSize
 	}
-<<<<<<< HEAD
-	ts.rowSizeForScan = ds.TblColHists.GetTableAvgRowSize(p.ctx, ds.TblCols, ts.StoreType, true)
-=======
 	rowSize := ts.getScanRowSize()
->>>>>>> 4dbed02d
 	sessVars := ds.ctx.GetSessionVars()
 	copTask := &copTask{
 		tablePlan:         ts,
 		indexPlanFinished: true,
-		cst:               sessVars.GetScanFactor(ts.Table) * ts.rowSizeForScan * ts.stats.RowCount,
+		cst:               sessVars.GetScanFactor(ts.Table) * rowSize * ts.stats.RowCount,
 		tblColHists:       ds.TblColHists,
 		keepOrder:         ts.KeepOrder,
 	}
@@ -1162,13 +1158,9 @@
 		tmpPath.CountAfterAccess = cnt
 	}
 	is.stats = ds.tableStats.ScaleByExpectCnt(tmpPath.CountAfterAccess)
-<<<<<<< HEAD
-	is.rowSizeForScan = is.indexScanRowSize(path.Index, ds, true)
-=======
 	rowSize := is.getScanRowSize()
->>>>>>> 4dbed02d
 	sessVars := ds.ctx.GetSessionVars()
-	cop.cst = tmpPath.CountAfterAccess * is.rowSizeForScan * sessVars.GetScanFactor(ds.tableInfo)
+	cop.cst = tmpPath.CountAfterAccess * rowSize * sessVars.GetScanFactor(ds.tableInfo)
 	finalStats := ds.tableStats.ScaleByExpectCnt(rowCount)
 	is.addPushedDownSelection(cop, ds, tmpPath, finalStats)
 	t := cop.convertToRootTask(ds.ctx)
