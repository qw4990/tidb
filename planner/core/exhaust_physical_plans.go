--- conflicted
+++ resolved
@@ -2006,80 +2006,11 @@
 	if innerIdx == 1 {
 		innerSide = joinRight
 	}
-<<<<<<< HEAD
-
-	if (p.preferAny(preferLeftAsINLJInner) && innerSide == left && joinMethod == indexJoin) ||
-		(p.preferAny(preferRightAsINLJInner) && innerSide == right && joinMethod == indexJoin) ||
-		(p.preferAny(preferLeftAsINLHJInner) && innerSide == left && joinMethod == indexHashJoin) ||
-		(p.preferAny(preferRightAsINLHJInner) && innerSide == right && joinMethod == indexHashJoin) ||
-		(p.preferAny(preferLeftAsINLMJInner) && innerSide == left && joinMethod == indexMergeJoin) ||
-		(p.preferAny(preferRightAsINLMJInner) && innerSide == right && joinMethod == indexMergeJoin) {
-		return true
-	}
-
-	//// the priority of no_index_join_hints is lower than other prefer join hints
-	//if (p.preferAny(preferNoIndexJoin) && joinMethod == indexJoin) ||
-	//	(p.preferAny(preferNoIndexHashJoin) && joinMethod == indexHashJoin) ||
-	//	(p.preferAny(preferNoIndexMergeJoin) && joinMethod == indexMergeJoin) {
-	//	return false
-	//}
-
-	return false
-=======
 	return
->>>>>>> 79f00016
 }
 
 // tryToGetIndexJoin returns all available index join plans, and the second returned value indicates whether this plan is enforced by hints.
 func (p *LogicalJoin) tryToGetIndexJoin(prop *property.PhysicalProperty) (indexJoins []PhysicalPlan, canForced bool) {
-<<<<<<< HEAD
-	preferIndexJoin := p.preferAny(preferLeftAsINLJInner, preferRightAsINLJInner)
-	preferIndexHashJoin := p.preferAny(preferLeftAsINLHJInner, preferRightAsINLHJInner)
-	preferIndexMergeJoin := p.preferAny(preferLeftAsINLMJInner, preferRightAsINLMJInner)
-	forceLeftOuter := p.preferAny(preferRightAsINLJInner, preferRightAsINLHJInner, preferRightAsINLMJInner) // left as outer == right as inner
-	forceRightOuter := p.preferAny(preferLeftAsINLJInner, preferLeftAsINLHJInner, preferLeftAsINLMJInner)   // right as outer == left as inner
-	needForced := forceLeftOuter || forceRightOuter
-
-	// handle hint conflicts
-	if preferIndexJoin && p.preferAny(preferNoIndexJoin) {
-		p.SCtx().GetSessionVars().StmtCtx.AppendWarning(ErrInternal.GenWithStack("Some INL_JOIN and NO_INDEX_JOIN hints conflict, NO_INDEX_JOIN is ignored"))
-	} else if preferIndexHashJoin && p.preferAny(preferNoIndexHashJoin) {
-		p.SCtx().GetSessionVars().StmtCtx.AppendWarning(ErrInternal.GenWithStack("Some INL_HASH_JOIN and NO_INDEX_HASH_JOIN hints conflict, NO_INDEX_HASH_JOIN is ignored"))
-	} else if preferIndexMergeJoin && p.preferAny(preferNoIndexMergeJoin) {
-		p.SCtx().GetSessionVars().StmtCtx.AppendWarning(ErrInternal.GenWithStack("Some INL_MERGE_JOIN and NO_INDEX_MERGE_JOIN hints conflict, NO_INDEX_MERGE_JOIN is ignored"))
-	}
-
-	defer func() {
-		// Print warning message if any hints cannot work.
-		// If the required property is not empty, we will enforce it and try the hint again.
-		// So we only need to generate warning message when the property is empty.
-		if !canForced && needForced && prop.IsSortItemEmpty() {
-			// Construct warning message prefix.
-			var indexJoinTables, indexHashJoinTables, indexMergeJoinTables []hintTableInfo
-			if p.hintInfo != nil {
-				t := p.hintInfo.indexNestedLoopJoinTables
-				indexJoinTables, indexHashJoinTables, indexMergeJoinTables = t.inljTables, t.inlhjTables, t.inlmjTables
-			}
-			var errMsg string
-			switch {
-			case preferIndexJoin:
-				errMsg = fmt.Sprintf("Optimizer Hint %s or %s is inapplicable", restore2JoinHint(HintINLJ, indexJoinTables), restore2JoinHint(TiDBIndexNestedLoopJoin, indexJoinTables))
-			case preferIndexHashJoin:
-				errMsg = fmt.Sprintf("Optimizer Hint %s is inapplicable", restore2JoinHint(HintINLHJ, indexHashJoinTables))
-			case preferIndexMergeJoin:
-				errMsg = fmt.Sprintf("Optimizer Hint %s is inapplicable", restore2JoinHint(HintINLMJ, indexMergeJoinTables))
-			}
-			// Append inapplicable reason.
-			if len(p.EqualConditions) == 0 {
-				errMsg += " without column equal ON condition"
-			}
-			// Generate warning message to client.
-			p.SCtx().GetSessionVars().StmtCtx.AppendWarning(ErrInternal.GenWithStack(errMsg))
-		}
-	}()
-
-=======
->>>>>>> 79f00016
 	// supportLeftOuter and supportRightOuter indicates whether this type of join
 	// supports the left side or right side to be the outer side.
 	var supportLeftOuter, supportRightOuter bool
