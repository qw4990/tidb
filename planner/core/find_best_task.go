--- conflicted
+++ resolved
@@ -292,12 +292,9 @@
 	if curTask.invalid() {
 		return false, nil
 	}
-<<<<<<< HEAD
-=======
 	if bestTask.invalid() {
 		return true, nil
 	}
->>>>>>> f351f44b
 	if ctx.GetSessionVars().EnableNewCostInterface { // use the new cost interface
 		curCost, err := getTaskPlanCost(curTask)
 		if err != nil {
