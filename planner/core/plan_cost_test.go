// Copyright 2022 PingCAP, Inc.
//
// Licensed under the Apache License, Version 2.0 (the "License");
// you may not use this file except in compliance with the License.
// You may obtain a copy of the License at
//
//     http://www.apache.org/licenses/LICENSE-2.0
//
// Unless required by applicable law or agreed to in writing, software
// distributed under the License is distributed on an "AS IS" BASIS,
// WITHOUT WARRANTIES OR CONDITIONS OF ANY KIND, either express or implied.
// See the License for the specific language governing permissions and
// limitations under the License.

package core_test

import (
	"fmt"
	"testing"

	"github.com/pingcap/tidb/testkit"
)

func checkCost(t *testing.T, tk *testkit.TestKit, q, info string) {
	//| id | estRows | estCost   | task | access object | operator info |
	tk.MustExec(`set @@tidb_enable_new_cost_interface=0`)
	rs := tk.MustQuery("explain format=verbose " + q).Rows()
	oldRoot := fmt.Sprintf("%v", rs[0])
	oldPlan := ""
	for _, r := range rs {
		oldPlan = oldPlan + fmt.Sprintf("%v\n", r)
	}
	tk.MustExec(`set @@tidb_enable_new_cost_interface=1`)
	rs = tk.MustQuery("explain format=verbose " + q).Rows()
	newRoot := fmt.Sprintf("%v", rs[0])
	newPlan := ""
	for _, r := range rs {
		newPlan = newPlan + fmt.Sprintf("%v\n", r)
	}
	if oldRoot != newRoot {
		t.Fatalf("run %v failed, info: %v, expected \n%v\n, but got \n%v\n", q, info, oldPlan, newPlan)
	}
}

func TestNewCostInterfaceTiKV(t *testing.T) {
	store, clean := testkit.CreateMockStore(t)
	defer clean()
	tk := testkit.NewTestKit(t, store)

	tk.MustExec("use test")
	tk.MustExec(`create table t (a int primary key, b int, c int, d int, k int, key b(b), key cd(c, d), unique key(k))`)

	queries := []string{
		// table-reader
		"select * from t use index(primary)",
		"select * from t use index(primary) where a < 200",
		"select * from t use index(primary) where a = 200",
		"select * from t use index(primary) where a in (1, 2, 3, 100, 200, 300, 1000)",
		"select a, b, d from t use index(primary)",
		"select a, b, d from t use index(primary) where a < 200",
		"select a, b, d from t use index(primary) where a = 200",
		"select a, b, d from t use index(primary) where a in (1, 2, 3, 100, 200, 300, 1000)",
		"select a from t use index(primary)",
		"select a from t use index(primary) where a < 200",
		"select a from t use index(primary) where a = 200",
		"select a from t use index(primary) where a in (1, 2, 3, 100, 200, 300, 1000)",
		// index-reader
		"select b from t use index(b)",
		"select b from t use index(b) where b < 200",
		"select b from t use index(b) where b = 200",
		"select b from t use index(b) where b in (1, 2, 3, 100, 200, 300, 1000)",
		"select c, d from t use index(cd)",
		"select c, d from t use index(cd) where c < 200",
		"select c, d from t use index(cd) where c = 200",
		"select c, d from t use index(cd) where c in (1, 2, 3, 100, 200, 300, 1000)",
		"select c, d from t use index(cd) where c = 200 and d < 200",
		"select c, d from t use index(cd) where c in (1, 2, 3, 100, 200, 300, 1000) and d = 200",
		"select d from t use index(cd)",
		"select d from t use index(cd) where c < 200",
		"select d from t use index(cd) where c = 200",
		"select d from t use index(cd) where c in (1, 2, 3, 100, 200, 300, 1000)",
		"select d from t use index(cd) where c = 200 and d < 200",
		"select d from t use index(cd) where c in (1, 2, 3, 100, 200, 300, 1000) and d = 200",
		// index-lookup
		"select * from t use index(b)",
		"select * from t use index(b) where b < 200",
		"select * from t use index(b) where b = 200",
		"select * from t use index(b) where b in (1, 2, 3, 100, 200, 300, 1000)",
		"select a, b from t use index(cd)",
		"select a, b from t use index(cd) where c < 200",
		"select a, b from t use index(cd) where c = 200",
		"select a, b from t use index(cd) where c in (1, 2, 3, 100, 200, 300, 1000)",
		"select a, b from t use index(cd) where c = 200 and d < 200",
		"select a, b from t use index(cd) where c in (1, 2, 3, 100, 200, 300, 1000) and d = 200",
		"select * from t use index(cd)",
		"select * from t use index(cd) where c < 200",
		"select * from t use index(cd) where c = 200",
		"select * from t use index(cd) where c in (1, 2, 3, 100, 200, 300, 1000)",
		"select * from t use index(cd) where c = 200 and d < 200",
		"select * from t use index(cd) where c in (1, 2, 3, 100, 200, 300, 1000) and d = 200",
		// index merge
		"select /*+ use_index_merge(t, b, cd) */ * from t where b<100 or c<100",
		"select /*+ use_index_merge(t, b, cd) */ * from t where b<100 or c=100 and d<100",
		"select /*+ use_index_merge(t, b, cd) */ * from t where b<100 or c=100 and d<100 and a<100",
		"select /*+ use_index_merge(t, b, cd) */ * from t where b<100 or c<100 and mod(a, 3)=1",
		"select /*+ use_index_merge(t, b, cd) */ * from t where b<100 or c=100 and d<100 and mod(a, 3)=1",
		"select /*+ use_index_merge(t, b, cd) */ * from t where (b<100 or c=100 and d<100) and mod(a, 3)=1",
		"select /*+ use_index_merge(t, b, cd) */ * from t where b<100 or c=100 and d<100 and a<100 and mod(a, 3)=1",
		"select /*+ use_index_merge(t, primary, b) */ * from t where a<100 or b<100",
		"select /*+ use_index_merge(t, primary, b, cd) */ * from t where a<100 or b<100 or c=100 and d<100",
		// selection + projection
		"select * from t use index(primary) where a+200 < 1000",      // pushed down to table-scan
		"select * from t use index(primary) where mod(a, 200) < 100", // not pushed down
		"select b from t use index(b) where b+200 < 1000",            // pushed down to index-scan
		"select b from t use index(b) where mod(a, 200) < 100",       // not pushed down
		"select * from t use index(b) where b+200 < 1000",            // pushed down to lookup index-side
		"select * from t use index(b) where c+200 < 1000",            // pushed down to lookup table-side
		"select * from t use index(b) where mod(b+c, 200) < 100",     // not pushed down
		// aggregation
		"select /*+ hash_agg() */ count(*) from t use index(primary) where a < 200",
		"select /*+ hash_agg() */ sum(a) from t use index(primary) where a < 200",
		"select /*+ hash_agg() */ avg(a), b from t use index(primary) where a < 200 group by b",
		"select /*+ stream_agg() */ count(*) from t use index(primary) where a < 200",
		"select /*+ stream_agg() */ sum(a) from t use index(primary) where a < 200",
		"select /*+ stream_agg() */ avg(a), b from t use index(primary) where a < 200 group by b",
		"select /*+ stream_agg() */ avg(d), c from t use index(cd) group by c",
		// limit
		"select * from t use index(primary) where a < 200 limit 10", // table-scan + limit
		"select * from t use index(primary) where a = 200  limit 10",
		"select a, b, d from t use index(primary) where a < 200 limit 10",
		"select a, b, d from t use index(primary) where a = 200 limit 10",
		"select a from t use index(primary) where a < 200 limit 10",
		"select a from t use index(primary) where a = 200 limit 10",
		"select b from t use index(b) where b < 200 limit 10", // index-scan + limit
		"select b from t use index(b) where b = 200 limit 10",
		"select c, d from t use index(cd) where c < 200 limit 10",
		"select c, d from t use index(cd) where c = 200 limit 10",
		"select c, d from t use index(cd) where c = 200 and d < 200 limit 10",
		"select d from t use index(cd) where c < 200 limit 10",
		"select d from t use index(cd) where c = 200 limit 10",
		"select d from t use index(cd) where c = 200 and d < 200 limit 10",
		"select * from t use index(b) where b < 200 limit 10", // look-up + limit
		"select * from t use index(b) where b = 200 limit 10",
		"select a, b from t use index(cd) where c < 200 limit 10",
		"select a, b from t use index(cd) where c = 200 limit 10",
		"select a, b from t use index(cd) where c = 200 and d < 200 limit 10",
		"select * from t use index(cd) where c < 200 limit 10",
		"select * from t use index(cd) where c = 200 limit 10",
		"select * from t use index(cd) where c = 200 and d < 200 limit 10",
		// sort
		"select * from t use index(primary) where a < 200 order by a", // table-scan + sort
		"select * from t use index(primary) where a = 200  order by a",
		"select a, b, d from t use index(primary) where a < 200 order by a",
		"select a, b, d from t use index(primary) where a = 200 order by a",
		"select a from t use index(primary) where a < 200 order by a",
		"select a from t use index(primary) where a = 200 order by a",
		"select b from t use index(b) where b < 200 order by b", // index-scan + sort
		"select b from t use index(b) where b = 200 order by b",
		"select c, d from t use index(cd) where c < 200 order by c",
		"select c, d from t use index(cd) where c = 200 order by c",
		"select c, d from t use index(cd) where c = 200 and d < 200 order by c, d",
		"select d from t use index(cd) where c < 200 order by c",
		"select d from t use index(cd) where c = 200 order by c",
		"select d from t use index(cd) where c = 200 and d < 200 order by c, d",
		"select * from t use index(b) where b < 200 order by b", // look-up + sort
		"select * from t use index(b) where b = 200 order by b",
		"select a, b from t use index(cd) where c < 200 order by c",
		"select a, b from t use index(cd) where c = 200 order by c",
		"select a, b from t use index(cd) where c = 200 and d < 200 order by c, d",
		"select * from t use index(cd) where c < 200 order by c",
		"select * from t use index(cd) where c = 200 order by c",
		"select * from t use index(cd) where c = 200 and d < 200 order by c, d",
		// topN
		"select * from t use index(primary) where a < 200 order by a limit 10", // table-scan + topN
		"select * from t use index(primary) where a = 200  order by a limit 10",
		"select a, b, d from t use index(primary) where a < 200 order by a limit 10",
		"select a, b, d from t use index(primary) where a = 200 order by a limit 10",
		"select a from t use index(primary) where a < 200 order by a limit 10",
		"select a from t use index(primary) where a = 200 order by a limit 10",
		"select b from t use index(b) where b < 200 order by b limit 10", // index-scan + topN
		"select b from t use index(b) where b = 200 order by b limit 10",
		"select c, d from t use index(cd) where c < 200 order by c limit 10",
		"select c, d from t use index(cd) where c = 200 order by c limit 10",
		"select c, d from t use index(cd) where c = 200 and d < 200 order by c, d limit 10",
		"select d from t use index(cd) where c < 200 order by c limit 10",
		"select d from t use index(cd) where c = 200 order by c limit 10",
		"select d from t use index(cd) where c = 200 and d < 200 order by c, d limit 10",
		"select * from t use index(b) where b < 200 order by b limit 10", // look-up + topN
		"select * from t use index(b) where b = 200 order by b limit 10",
		"select a, b from t use index(cd) where c < 200 order by c limit 10",
		"select a, b from t use index(cd) where c = 200 order by c limit 10",
		"select a, b from t use index(cd) where c = 200 and d < 200 order by c, d limit 10",
		"select * from t use index(cd) where c < 200 order by c limit 10",
		"select * from t use index(cd) where c = 200 order by c limit 10",
		"select * from t use index(cd) where c = 200 and d < 200 order by c, d limit 10",
<<<<<<< HEAD
		// join
		"select /*+ hash_join(t1, t2), use_index(t1, primary), use_index(t2, primary) */ * from t t1, t t2 where t1.a=t2.a+2 and t1.b>1000",
		"select /*+ hash_join(t1, t2), use_index(t1, primary), use_index(t2, primary) */ * from t t1, t t2 where t1.a<t2.a+2 and t1.b>1000",
		"select /*+ merge_join(t1, t2), use_index(t1, primary), use_index(t2, primary) */ * from t t1, t t2 where t1.a=t2.a+2 and t1.b>1000",
		"select /*+ merge_join(t1, t2), use_index(t1, primary), use_index(t2, primary) */ * from t t1, t t2 where t1.a<t2.a+2 and t1.b>1000",
		"select /*+ inl_join(t1, t2), use_index(t1, primary), use_index(t2, primary) */ * from t t1, t t2 where t1.a=t2.a and t1.b>1000",
		"select /*+ inl_join(t1, t2), use_index(t1, primary), use_index(t2, primary) */ * from t t1, t t2 where t1.a=t2.a and t1.b<1000 and t1.b>1000",
		"select /*+ inl_hash_join(t1, t2), use_index(t1, primary), use_index(t2, primary) */ * from t t1, t t2 where t1.a=t2.a+2 and t1.b>1000",
		"select /*+ inl_hash_join(t1, t2), use_index(t1, primary), use_index(t2, primary) */ * from t t1, t t2 where t1.a=t2.a and t1.b<1000 and t1.b>1000",
		"select /*+ inl_merge_join(t1, t2), use_index(t1, primary), use_index(t2, primary) */ * from t t1, t t2 where t1.a=t2.a+2 and t1.b>1000",
		"select /*+ inl_merge_join(t1, t2), use_index(t1, primary), use_index(t2, primary) */ * from t t1, t t2 where t1.a=t2.a and t1.b<1000 and t1.b>1000",
		"select * from t t1 where t1.b in (select sum(t2.b) from t t2 where t1.a < t2.a)", // apply
=======
		// point get
		"select * from t where a = 1", // generated in fast plan optimization
		"select * from t where a in (1, 2, 3, 4, 5)",
		"select * from t where k = 1",
		"select * from t where k in (1, 2, 3, 4, 5)",
		"select * from t where a=1 and mod(a, b)=2", // generated in physical plan optimization
		"select * from t where a in (1, 2, 3, 4, 5) and mod(a, b)=2",
		"select * from t where k=1 and mod(k, b)=2",
		"select * from t where k in (1, 2, 3, 4, 5) and mod(k, b)=2",
>>>>>>> 0fbdb6c8
		// union all
		"select * from t use index(primary) union all select * from t use index(primary) where a < 200",
		"select b from t use index(primary) union all select b from t use index(b) where b < 200",
		"select b from t use index(b) where b < 400 union all select b from t use index(b) where b < 200",
		"select * from t use index(primary) union all select * from t use index(b) where b < 200",
	}

	for _, q := range queries {
		checkCost(t, tk, q, "")
	}
}<|MERGE_RESOLUTION|>--- conflicted
+++ resolved
@@ -193,7 +193,6 @@
 		"select * from t use index(cd) where c < 200 order by c limit 10",
 		"select * from t use index(cd) where c = 200 order by c limit 10",
 		"select * from t use index(cd) where c = 200 and d < 200 order by c, d limit 10",
-<<<<<<< HEAD
 		// join
 		"select /*+ hash_join(t1, t2), use_index(t1, primary), use_index(t2, primary) */ * from t t1, t t2 where t1.a=t2.a+2 and t1.b>1000",
 		"select /*+ hash_join(t1, t2), use_index(t1, primary), use_index(t2, primary) */ * from t t1, t t2 where t1.a<t2.a+2 and t1.b>1000",
@@ -206,7 +205,6 @@
 		"select /*+ inl_merge_join(t1, t2), use_index(t1, primary), use_index(t2, primary) */ * from t t1, t t2 where t1.a=t2.a+2 and t1.b>1000",
 		"select /*+ inl_merge_join(t1, t2), use_index(t1, primary), use_index(t2, primary) */ * from t t1, t t2 where t1.a=t2.a and t1.b<1000 and t1.b>1000",
 		"select * from t t1 where t1.b in (select sum(t2.b) from t t2 where t1.a < t2.a)", // apply
-=======
 		// point get
 		"select * from t where a = 1", // generated in fast plan optimization
 		"select * from t where a in (1, 2, 3, 4, 5)",
@@ -216,7 +214,6 @@
 		"select * from t where a in (1, 2, 3, 4, 5) and mod(a, b)=2",
 		"select * from t where k=1 and mod(k, b)=2",
 		"select * from t where k in (1, 2, 3, 4, 5) and mod(k, b)=2",
->>>>>>> 0fbdb6c8
 		// union all
 		"select * from t use index(primary) union all select * from t use index(primary) where a < 200",
 		"select b from t use index(primary) union all select b from t use index(b) where b < 200",
