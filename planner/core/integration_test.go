--- conflicted
+++ resolved
@@ -2882,14 +2882,14 @@
 	))
 }
 
-<<<<<<< HEAD
 func (s *testIntegrationSuite) TestIssue22850(c *C) {
 	tk := testkit.NewTestKit(c, s.store)
 	tk.MustExec("use test")
 	tk.MustExec("drop table if exists t1")
 	tk.MustExec("CREATE TABLE t1 (a int(11))")
 	tk.MustQuery("SELECT @v:=(SELECT 1 FROM t1 t2 LEFT JOIN t1 ON t1.a GROUP BY t1.a) FROM t1").Check(testkit.Rows()) // work fine
-=======
+}
+
 // #22949: test HexLiteral Used in GetVar expr
 func (s *testIntegrationSuite) TestGetVarExprWithHexLiteral(c *C) {
 	tk := testkit.NewTestKit(c, s.store)
@@ -2958,5 +2958,4 @@
 	tk.MustExec("prepare stmt from 'select id from t1_no_idx where col_bit in (?)';")
 	tk.MustExec("set @a = 0b11000100110101;")
 	tk.MustQuery("execute stmt using @a;").Check(testkit.Rows("1"))
->>>>>>> 3cfb9842
 }