// Copyright 2022 PingCAP, Inc.
//
// Licensed under the Apache License, Version 2.0 (the "License");
// you may not use this file except in compliance with the License.
// You may obtain a copy of the License at
//
//     http://www.apache.org/licenses/LICENSE-2.0
//
// Unless required by applicable law or agreed to in writing, software
// distributed under the License is distributed on an "AS IS" BASIS,
// WITHOUT WARRANTIES OR CONDITIONS OF ANY KIND, either express or implied.
// See the License for the specific language governing permissions and
// limitations under the License.

package core

import (
	"fmt"
	"github.com/pingcap/tidb/sessionctx"
	"github.com/pingcap/tidb/util/chunk"
	"math"
	"strings"

	"github.com/pingcap/errors"
	"github.com/pingcap/tidb/expression"
	"github.com/pingcap/tidb/kv"
	"github.com/pingcap/tidb/parser/ast"
	"github.com/pingcap/tidb/parser/model"
	"github.com/pingcap/tidb/parser/mysql"
	"github.com/pingcap/tidb/planner/util"
	"github.com/pingcap/tidb/types"
	"github.com/pingcap/tidb/util/logutil"
	"github.com/pingcap/tidb/util/ranger"
	"go.uber.org/zap"
)

// generateIndexMergePath generates IndexMerge AccessPaths on this DataSource.
func (ds *DataSource) generateIndexMergePath() error {
	// Consider the IndexMergePath. Now, we just generate `IndexMergePath` in DNF case.
	// Use allConds instread of pushedDownConds,
	// because we want to use IndexMerge even if some expr cannot be pushed to TiKV.
	// We will create new Selection for exprs that cannot be pushed in convertToIndexMergeScan.
	indexMergeConds := make([]expression.Expression, 0, len(ds.allConds))
	for _, expr := range ds.allConds {
		indexMergeConds = append(indexMergeConds, expression.PushDownNot(ds.ctx, expr))
	}

	stmtCtx := ds.ctx.GetSessionVars().StmtCtx
	isPossibleIdxMerge := len(indexMergeConds) > 0 && len(ds.possibleAccessPaths) > 1
	sessionAndStmtPermission := (ds.ctx.GetSessionVars().GetEnableIndexMerge() || len(ds.indexMergeHints) > 0) && !stmtCtx.NoIndexMergeHint
	// We current do not consider `IndexMergePath`:
	// 1. If there is an index path.
	// 2. TODO: If there exists exprs that cannot be pushed down. This is to avoid wrongly estRow of Selection added by rule_predicate_push_down.
	needConsiderIndexMerge := true
	if len(ds.indexMergeHints) == 0 {
		for i := 1; i < len(ds.possibleAccessPaths); i++ {
			if len(ds.possibleAccessPaths[i].AccessConds) != 0 {
				needConsiderIndexMerge = false
				break
			}
		}
		if needConsiderIndexMerge {
			// PushDownExprs() will append extra warnings, which is annoying. So we reset warnings here.
			warnings := stmtCtx.GetWarnings()
			extraWarnings := stmtCtx.GetExtraWarnings()
			_, remaining := expression.PushDownExprs(stmtCtx, indexMergeConds, ds.ctx.GetClient(), kv.UnSpecified)
			stmtCtx.SetWarnings(warnings)
			stmtCtx.SetExtraWarnings(extraWarnings)

			remainingExpr := 0
			for _, expr := range remaining {
				// Handle these 3 functions specially since they can be used to access MVIndex.
				if sf, ok := expr.(*expression.ScalarFunction); ok {
					if sf.FuncName.L == ast.JSONMemberOf || sf.FuncName.L == ast.JSONOverlaps ||
						sf.FuncName.L == ast.JSONContains {
						continue
					}
				}
				remainingExpr++
			}
			if remainingExpr > 0 {
				needConsiderIndexMerge = false
			}
		}
	}

	if isPossibleIdxMerge && sessionAndStmtPermission && needConsiderIndexMerge && ds.tableInfo.TempTableType != model.TempTableLocal {
		err := ds.generateAndPruneIndexMergePath(indexMergeConds, ds.indexMergeHints != nil)
		if err != nil {
			return err
		}
	} else if len(ds.indexMergeHints) > 0 {
		ds.indexMergeHints = nil
		var msg string
		if !isPossibleIdxMerge {
			msg = "No available filter or available index."
		} else if !sessionAndStmtPermission {
			msg = "Got no_index_merge hint or tidb_enable_index_merge is off."
		} else if ds.tableInfo.TempTableType == model.TempTableLocal {
			msg = "Cannot use IndexMerge on temporary table."
		}
		msg = fmt.Sprintf("IndexMerge is inapplicable or disabled. %s", msg)
		stmtCtx.AppendWarning(errors.Errorf(msg))
		logutil.BgLogger().Debug(msg)
	}

	return nil
}

// getIndexMergeOrPath generates all possible IndexMergeOrPaths.
func (ds *DataSource) generateIndexMergeOrPaths(filters []expression.Expression) error {
	usedIndexCount := len(ds.possibleAccessPaths)
	for i, cond := range filters {
		sf, ok := cond.(*expression.ScalarFunction)
		if !ok || sf.FuncName.L != ast.LogicOr {
			continue
		}
		var partialPaths = make([]*util.AccessPath, 0, usedIndexCount)
		dnfItems := expression.FlattenDNFConditions(sf)
		for _, item := range dnfItems {
			cnfItems := expression.SplitCNFItems(item)
			itemPaths := ds.accessPathsForConds(cnfItems, usedIndexCount)
			if len(itemPaths) == 0 {
				partialPaths = nil
				break
			}
			partialPath, err := ds.buildIndexMergePartialPath(itemPaths)
			if err != nil {
				return err
			}
			if partialPath == nil {
				partialPaths = nil
				break
			}
			partialPaths = append(partialPaths, partialPath)
		}
		// If all of the partialPaths use the same index, we will not use the indexMerge.
		singlePath := true
		for i := len(partialPaths) - 1; i >= 1; i-- {
			if partialPaths[i].Index != partialPaths[i-1].Index {
				singlePath = false
				break
			}
		}
		if singlePath {
			continue
		}
		if len(partialPaths) > 1 {
			possiblePath := ds.buildIndexMergeOrPath(filters, partialPaths, i)
			if possiblePath == nil {
				return nil
			}

			accessConds := make([]expression.Expression, 0, len(partialPaths))
			for _, p := range partialPaths {
				indexCondsForP := p.AccessConds[:]
				indexCondsForP = append(indexCondsForP, p.IndexFilters...)
				if len(indexCondsForP) > 0 {
					accessConds = append(accessConds, expression.ComposeCNFCondition(ds.ctx, indexCondsForP...))
				}
			}
			accessDNF := expression.ComposeDNFCondition(ds.ctx, accessConds...)
			sel, _, err := ds.tableStats.HistColl.Selectivity(ds.ctx, []expression.Expression{accessDNF}, nil)
			if err != nil {
				logutil.BgLogger().Debug("something wrong happened, use the default selectivity", zap.Error(err))
				sel = SelectionFactor
			}
			possiblePath.CountAfterAccess = sel * ds.tableStats.RowCount
			ds.possibleAccessPaths = append(ds.possibleAccessPaths, possiblePath)
		}
	}
	return nil
}

// isInIndexMergeHints returns true if the input index name is not excluded by the IndexMerge hints, which means either
// (1) there's no IndexMerge hint, (2) there's IndexMerge hint but no specified index names, or (3) the input index
// name is specified in the IndexMerge hints.
func (ds *DataSource) isInIndexMergeHints(name string) bool {
	if len(ds.indexMergeHints) == 0 {
		return true
	}
	for _, hint := range ds.indexMergeHints {
		if hint.indexHint == nil || len(hint.indexHint.IndexNames) == 0 {
			return true
		}
		for _, hintName := range hint.indexHint.IndexNames {
			if strings.EqualFold(strings.ToLower(name), strings.ToLower(hintName.String())) {
				return true
			}
		}
	}
	return false
}

// indexMergeHintsHasSpecifiedIdx returns true if there's IndexMerge hint, and it has specified index names.
func (ds *DataSource) indexMergeHintsHasSpecifiedIdx() bool {
	for _, hint := range ds.indexMergeHints {
		if hint.indexHint == nil || len(hint.indexHint.IndexNames) == 0 {
			continue
		}
		if len(hint.indexHint.IndexNames) > 0 {
			return true
		}
	}
	return false
}

// indexMergeHintsHasSpecifiedIdx return true if the input index name is specified in the IndexMerge hint.
func (ds *DataSource) isSpecifiedInIndexMergeHints(name string) bool {
	for _, hint := range ds.indexMergeHints {
		if hint.indexHint == nil || len(hint.indexHint.IndexNames) == 0 {
			continue
		}
		for _, hintName := range hint.indexHint.IndexNames {
			if strings.EqualFold(strings.ToLower(name), strings.ToLower(hintName.String())) {
				return true
			}
		}
	}
	return false
}

// accessPathsForConds generates all possible index paths for conditions.
func (ds *DataSource) accessPathsForConds(conditions []expression.Expression, usedIndexCount int) []*util.AccessPath {
	var results = make([]*util.AccessPath, 0, usedIndexCount)
	for i := 0; i < usedIndexCount; i++ {
		path := &util.AccessPath{}
		if ds.possibleAccessPaths[i].IsTablePath() {
			if !ds.isInIndexMergeHints("primary") {
				continue
			}
			if ds.tableInfo.IsCommonHandle {
				path.IsCommonHandlePath = true
				path.Index = ds.possibleAccessPaths[i].Index
			} else {
				path.IsIntHandlePath = true
			}
			err := ds.deriveTablePathStats(path, conditions, true)
			if err != nil {
				logutil.BgLogger().Debug("can not derive statistics of a path", zap.Error(err))
				continue
			}
			var unsignedIntHandle bool
			if path.IsIntHandlePath && ds.tableInfo.PKIsHandle {
				if pkColInfo := ds.tableInfo.GetPkColInfo(); pkColInfo != nil {
					unsignedIntHandle = mysql.HasUnsignedFlag(pkColInfo.GetFlag())
				}
			}
			// If the path contains a full range, ignore it.
			if ranger.HasFullRange(path.Ranges, unsignedIntHandle) {
				continue
			}
			// If we have point or empty range, just remove other possible paths.
			if len(path.Ranges) == 0 || path.OnlyPointRange(ds.SCtx()) {
				if len(results) == 0 {
					results = append(results, path)
				} else {
					results[0] = path
					results = results[:1]
				}
				break
			}
		} else {
			path.Index = ds.possibleAccessPaths[i].Index
			if !ds.isInIndexMergeHints(path.Index.Name.L) {
				continue
			}
			err := ds.fillIndexPath(path, conditions)
			if err != nil {
				logutil.BgLogger().Debug("can not derive statistics of a path", zap.Error(err))
				continue
			}
			ds.deriveIndexPathStats(path, conditions, true)
			// If the path contains a full range, ignore it.
			if ranger.HasFullRange(path.Ranges, false) {
				continue
			}
			// If we have empty range, or point range on unique index, just remove other possible paths.
			if len(path.Ranges) == 0 || (path.OnlyPointRange(ds.SCtx()) && path.Index.Unique) {
				if len(results) == 0 {
					results = append(results, path)
				} else {
					results[0] = path
					results = results[:1]
				}
				break
			}
		}
		results = append(results, path)
	}
	return results
}

// buildIndexMergePartialPath chooses the best index path from all possible paths.
// Now we choose the index with minimal estimate row count.
func (ds *DataSource) buildIndexMergePartialPath(indexAccessPaths []*util.AccessPath) (*util.AccessPath, error) {
	if len(indexAccessPaths) == 1 {
		return indexAccessPaths[0], nil
	}

	minEstRowIndex := 0
	minEstRow := math.MaxFloat64
	for i := 0; i < len(indexAccessPaths); i++ {
		rc := indexAccessPaths[i].CountAfterAccess
		if len(indexAccessPaths[i].IndexFilters) > 0 {
			rc = indexAccessPaths[i].CountAfterIndex
		}
		if rc < minEstRow {
			minEstRowIndex = i
			minEstRow = rc
		}
	}
	return indexAccessPaths[minEstRowIndex], nil
}

// buildIndexMergeOrPath generates one possible IndexMergePath.
func (ds *DataSource) buildIndexMergeOrPath(filters []expression.Expression, partialPaths []*util.AccessPath, current int) *util.AccessPath {
	indexMergePath := &util.AccessPath{PartialIndexPaths: partialPaths}
	indexMergePath.TableFilters = append(indexMergePath.TableFilters, filters[:current]...)
	indexMergePath.TableFilters = append(indexMergePath.TableFilters, filters[current+1:]...)
	var addCurrentFilter bool
	for _, path := range partialPaths {
		// If any partial path contains table filters, we need to keep the whole DNF filter in the Selection.
		if len(path.TableFilters) > 0 {
			addCurrentFilter = true
		}
		// If any partial path's index filter cannot be pushed to TiKV, we should keep the whole DNF filter.
		if len(path.IndexFilters) != 0 && !expression.CanExprsPushDown(ds.ctx.GetSessionVars().StmtCtx, path.IndexFilters, ds.ctx.GetClient(), kv.TiKV) {
			addCurrentFilter = true
			// Clear IndexFilter, the whole filter will be put in indexMergePath.TableFilters.
			path.IndexFilters = nil
		}
		if len(path.TableFilters) != 0 && !expression.CanExprsPushDown(ds.ctx.GetSessionVars().StmtCtx, path.TableFilters, ds.ctx.GetClient(), kv.TiKV) {
			addCurrentFilter = true
			path.TableFilters = nil
		}
	}
	if addCurrentFilter {
		indexMergePath.TableFilters = append(indexMergePath.TableFilters, filters[current])
	}
	return indexMergePath
}

// generateIndexMergeAndPaths generates IndexMerge paths for `AND` (a.k.a. intersection type IndexMerge)
func (ds *DataSource) generateIndexMergeAndPaths(normalPathCnt int) *util.AccessPath {
	// For now, we only consider intersection type IndexMerge when the index names are specified in the hints.
	if !ds.indexMergeHintsHasSpecifiedIdx() {
		return nil
	}

	// 1. Collect partial paths from normal paths.
	var partialPaths []*util.AccessPath
	for i := 0; i < normalPathCnt; i++ {
		originalPath := ds.possibleAccessPaths[i]
		// No need to consider table path as a partial path.
		if ds.possibleAccessPaths[i].IsTablePath() {
			continue
		}
		if !ds.isSpecifiedInIndexMergeHints(originalPath.Index.Name.L) {
			continue
		}
		// If the path contains a full range, ignore it.
		if ranger.HasFullRange(originalPath.Ranges, false) {
			continue
		}
		newPath := originalPath.Clone()
		partialPaths = append(partialPaths, newPath)
	}
	if len(partialPaths) < 2 {
		return nil
	}

	// 2. Collect filters that can't be covered by the partial paths and deduplicate them.
	finalFilters := make([]expression.Expression, 0)
	partialFilters := make([]expression.Expression, 0, len(partialPaths))
	hashCodeSet := make(map[string]struct{})
	for _, path := range partialPaths {
		// Classify filters into coveredConds and notCoveredConds.
		coveredConds := make([]expression.Expression, 0, len(path.AccessConds)+len(path.IndexFilters))
		notCoveredConds := make([]expression.Expression, 0, len(path.IndexFilters)+len(path.TableFilters))
		// AccessConds can be covered by partial path.
		coveredConds = append(coveredConds, path.AccessConds...)
		for i, cond := range path.IndexFilters {
			// IndexFilters can be covered by partial path if it can be pushed down to TiKV.
			if !expression.CanExprsPushDown(ds.ctx.GetSessionVars().StmtCtx, []expression.Expression{cond}, ds.ctx.GetClient(), kv.TiKV) {
				path.IndexFilters = append(path.IndexFilters[:i], path.IndexFilters[i+1:]...)
				notCoveredConds = append(notCoveredConds, cond)
			} else {
				coveredConds = append(coveredConds, cond)
			}
		}
		// TableFilters can't be covered by partial path.
		notCoveredConds = append(notCoveredConds, path.TableFilters...)

		// Record covered filters in hashCodeSet.
		// Note that we only record filters that not appear in the notCoveredConds. It's possible that a filter appear
		// in both coveredConds and notCoveredConds (e.g. because of prefix index). So we need this extra check to
		// avoid wrong deduplication.
		notCoveredHashCodeSet := make(map[string]struct{})
		for _, cond := range notCoveredConds {
			hashCode := string(cond.HashCode(ds.ctx.GetSessionVars().StmtCtx))
			notCoveredHashCodeSet[hashCode] = struct{}{}
		}
		for _, cond := range coveredConds {
			hashCode := string(cond.HashCode(ds.ctx.GetSessionVars().StmtCtx))
			if _, ok := notCoveredHashCodeSet[hashCode]; !ok {
				hashCodeSet[hashCode] = struct{}{}
			}
		}

		finalFilters = append(finalFilters, notCoveredConds...)
		partialFilters = append(partialFilters, coveredConds...)
	}

	// Remove covered filters from finalFilters and deduplicate finalFilters.
	dedupedFinalFilters := make([]expression.Expression, 0, len(finalFilters))
	for _, cond := range finalFilters {
		hashCode := string(cond.HashCode(ds.ctx.GetSessionVars().StmtCtx))
		if _, ok := hashCodeSet[hashCode]; !ok {
			dedupedFinalFilters = append(dedupedFinalFilters, cond)
			hashCodeSet[hashCode] = struct{}{}
		}
	}

	// 3. Estimate the row count after partial paths.
	sel, _, err := ds.tableStats.HistColl.Selectivity(ds.ctx, partialFilters, nil)
	if err != nil {
		logutil.BgLogger().Debug("something wrong happened, use the default selectivity", zap.Error(err))
		sel = SelectionFactor
	}

	indexMergePath := &util.AccessPath{
		PartialIndexPaths:        partialPaths,
		IndexMergeIsIntersection: true,
		TableFilters:             dedupedFinalFilters,
		CountAfterAccess:         sel * ds.tableStats.RowCount,
	}
	return indexMergePath
}

func (ds *DataSource) generateAndPruneIndexMergePath(indexMergeConds []expression.Expression, needPrune bool) error {
	regularPathCount := len(ds.possibleAccessPaths)
	// 1. Generate possible IndexMerge paths for `OR`.
	err := ds.generateIndexMergeOrPaths(indexMergeConds)
	if err != nil {
		return err
	}
	// 2. Generate possible IndexMerge paths for `AND`.
	indexMergeAndPath := ds.generateIndexMergeAndPaths(regularPathCount)
	if indexMergeAndPath != nil {
		ds.possibleAccessPaths = append(ds.possibleAccessPaths, indexMergeAndPath)
	}
	// 3. Generate possible IndexMerge paths for MVIndex.
	mvIndexMergePath, err := ds.generateIndexMergeJSONMVIndexPath(regularPathCount, indexMergeConds)
	if err != nil {
		return err
	}
	if mvIndexMergePath != nil {
		ds.possibleAccessPaths = append(ds.possibleAccessPaths, mvIndexMergePath...)
	}

	// 4. If needed, append a warning if no IndexMerge is generated.

	// If without hints, it means that `enableIndexMerge` is true
	if len(ds.indexMergeHints) == 0 {
		return nil
	}
	// With hints and without generated IndexMerge paths
	if regularPathCount == len(ds.possibleAccessPaths) {
		ds.indexMergeHints = nil
		ds.ctx.GetSessionVars().StmtCtx.AppendWarning(errors.Errorf("IndexMerge is inapplicable"))
		return nil
	}

	// 4. If needPrune is true, prune non-IndexMerge paths.

	// Do not need to consider the regular paths in find_best_task().
	// So we can use index merge's row count as DataSource's row count.
	if needPrune {
		ds.possibleAccessPaths = ds.possibleAccessPaths[regularPathCount:]
		minRowCount := ds.possibleAccessPaths[0].CountAfterAccess
		for _, path := range ds.possibleAccessPaths {
			if minRowCount < path.CountAfterAccess {
				minRowCount = path.CountAfterAccess
			}
		}
		if ds.stats.RowCount > minRowCount {
			ds.stats = ds.tableStats.ScaleByExpectCnt(minRowCount)
		}
	}
	return nil
}

// generateIndexMergeJSONMVIndexPath generates paths for (json_member_of / json_overlaps / json_contains) on multi-valued index.
/*
	1. select * from t where 1 member of (a)
		IndexMerge(AND)
			IndexRangeScan(a, [1,1])
			TableRowIdScan(t)
	2. select * from t where json_contains(a, '[1, 2, 3]')
		IndexMerge(AND)
			IndexRangeScan(a, [1,1])
			IndexRangeScan(a, [2,2])
			IndexRangeScan(a, [3,3])
			TableRowIdScan(t)
	3. select * from t where json_overlap(a, '[1, 2, 3]')
		IndexMerge(OR)
			IndexRangeScan(a, [1,1])
			IndexRangeScan(a, [2,2])
			IndexRangeScan(a, [3,3])
			TableRowIdScan(t)
*/
func (ds *DataSource) generateIndexMergeJSONMVIndexPath(normalPathCnt int, filters []expression.Expression) (mvIndexPaths []*util.AccessPath, err error) {
	for idx := 0; idx < normalPathCnt; idx++ {
		if ds.possibleAccessPaths[idx].IsTablePath() || ds.possibleAccessPaths[idx].Index == nil || !ds.possibleAccessPaths[idx].Index.MVIndex {
			continue // not a MVIndex path
		}
		if !ds.isSpecifiedInIndexMergeHints(ds.possibleAccessPaths[idx].Index.Name.L) {
			continue // for safety, only consider using MVIndex when there is a `use_index_merge` hint now.
			// TODO: remove this limitation
		}

		// Step 1. Extract the underlying JSON column from MVIndex Info.
		mvIndex := ds.possibleAccessPaths[idx].Index
		if len(mvIndex.Columns) != 1 {
			// only support single-column MVIndex now: idx((cast(a->'$.zip' as signed array)))
			// TODO: support composite MVIndex idx((x, cast(a->'$.zip' as int array), z))
			continue
		}
		mvVirColOffset := mvIndex.Columns[0].Offset
		mvVirColMeta := ds.table.Meta().Cols()[mvVirColOffset]

		var virCol *expression.Column
		for _, ce := range ds.TblCols {
			if ce.ID == mvVirColMeta.ID {
				virCol = ce.Clone().(*expression.Column)
				virCol.RetType = ce.GetType().ArrayType() // use the underlying type directly: JSON-ARRAY(INT) --> INT
				break
			}
		}
		// unwrap the outside cast: cast(json_extract(test.t.a, $.zip), JSON) --> json_extract(test.t.a, $.zip)
		targetJSONPath, ok := unwrapJSONCast(virCol.VirtualExpr)
		if !ok {
			continue
		}

		// Step 2. Iterate all filters and generate corresponding IndexMerge paths.
		for filterIdx, filter := range filters {
			// Step 2.1. Extract jsonPath and vals from json_member / json_overlaps / json_contains functions.
			sf, ok := filter.(*expression.ScalarFunction)
			if !ok {
				continue
			}

			var jsonPath expression.Expression
			var vals []expression.Expression
			var indexMergeIsIntersection bool
			switch sf.FuncName.L {
			case ast.JSONMemberOf: // (1 member of a->'$.zip')
				jsonPath = sf.GetArgs()[1]
				v, ok := unwrapJSONCast(sf.GetArgs()[0]) // cast(1 as json) --> 1
				if !ok {
					continue
				}
				vals = append(vals, v)
			case ast.JSONContains: // (json_contains(a->'$.zip', '[1, 2, 3]')
				indexMergeIsIntersection = true
				fallthrough
			case ast.JSONOverlaps: // (json_overlaps(a->'$.zip', '[1, 2, 3]')
				jsonPath = sf.GetArgs()[0]
				var ok bool
				vals, ok = jsonArrayExpr2Exprs(ds.ctx, sf.GetArgs()[1])
				if !ok {
					continue
				}
			default:
				continue
			}

			// Step 2.2. Check some limitations.
			if jsonPath == nil || len(vals) == 0 {
				continue
			}
			if !jsonPath.Equal(ds.ctx, targetJSONPath) {
				continue // not on the same JSON col
			}
			// only support INT now
			// TODO: support more types
			if jsonPath.GetType().EvalType() == types.ETInt {
				continue
			}
			allInt := true
			// TODO: support using IndexLookUp to handle single-value cases.
			for _, v := range vals {
				if v.GetType().EvalType() != types.ETInt {
					allInt = false
				}
			}
			if !allInt {
				continue
			}

			// Step 2.3. Generate a IndexMerge Path of this filter on the current MVIndex.
			var partialPaths []*util.AccessPath
			for _, v := range vals {
				partialPath := &util.AccessPath{Index: mvIndex}
				partialPath.Ranges = ranger.FullRange()
				// TODO: get the actual column length of this virtual column
				partialPath.IdxCols, partialPath.IdxColLens = []*expression.Column{virCol}, []int{types.UnspecifiedLength}
				partialPath.FullIdxCols, partialPath.FullIdxColLens = []*expression.Column{virCol}, []int{types.UnspecifiedLength}

				// calculate the path range with the condition `a->'$.zip' = 1`.
				eq, err := expression.NewFunction(ds.ctx, ast.EQ, types.NewFieldType(mysql.TypeTiny), virCol, v)
				if err != nil {
					return nil, err
				}
				if err = ds.detachCondAndBuildRangeForPath(partialPath, []expression.Expression{eq}); err != nil {
					return nil, err
				}

				partialPaths = append(partialPaths, partialPath)
			}
			indexMergePath := ds.buildIndexMergeOrPath(filters, partialPaths, filterIdx)
			indexMergePath.IndexMergeIsIntersection = indexMergeIsIntersection
			mvIndexPaths = append(mvIndexPaths, indexMergePath)
		}
	}
	return
}

<<<<<<< HEAD
// jsonArrayExpr2Exprs converts a JsonArray expression to expression list: cast('[1, 2, 3]' as JSON) --> []expr{1, 2, 3}
func jsonArrayExpr2Exprs(sctx sessionctx.Context, jsonArrayExpr expression.Expression) ([]expression.Expression, bool) {
	// only support cast(const as JSON)
	jsonCast, ok := jsonArrayExpr.(*expression.ScalarFunction)
	if !ok {
		return nil, false
	}
	if jsonCast.FuncName.L != ast.Cast && jsonCast.GetType().EvalType() != types.ETJson {
		return nil, false
	}
	if _, isConst := jsonCast.GetArgs()[0].(*expression.Constant); !isConst {
		return nil, false
	}

	jsonArray, isNull, err := jsonArrayExpr.EvalJSON(sctx, chunk.Row{})
	if isNull || err != nil {
		return nil, false
	}
	if jsonArray.TypeCode != types.JSONTypeCodeArray {
		single, ok := jsonValue2Expr(jsonArray) // '1' -> []expr{1}
		if ok {
			return []expression.Expression{single}, true
		}
		return nil, false
	}
	var exprs []expression.Expression
	for i := 0; i < jsonArray.GetElemCount(); i++ { // '[1, 2, 3]' -> []expr{1, 2, 3}
		expr, ok := jsonValue2Expr(jsonArray.ArrayGetElem(i))
		if !ok {
			return nil, false
		}
		exprs = append(exprs, expr)
	}
	return exprs, true
}

func jsonValue2Expr(v types.BinaryJSON) (expression.Expression, bool) {
	if v.TypeCode != types.JSONTypeCodeInt64 {
		// only support INT now
		// TODO: support more types
		return nil, false
	}
	val := v.GetInt64()
	return &expression.Constant{
		Value:   types.NewDatum(val),
		RetType: types.NewFieldType(mysql.TypeLonglong),
	}, true
}

func unwrapCast(expr expression.Expression) (expression.Expression, bool) {
=======
func unwrapJSONCast(expr expression.Expression) (expression.Expression, bool) {
>>>>>>> 558af9bf
	if expr == nil {
		return nil, false
	}
	sf, ok := expr.(*expression.ScalarFunction)
	if !ok {
		return nil, false
	}
	if sf == nil || sf.FuncName.L != ast.Cast || sf.GetType().EvalType() != types.ETJson {
		return nil, false
	}
	return sf.GetArgs()[0], true
}<|MERGE_RESOLUTION|>--- conflicted
+++ resolved
@@ -628,7 +628,6 @@
 	return
 }
 
-<<<<<<< HEAD
 // jsonArrayExpr2Exprs converts a JsonArray expression to expression list: cast('[1, 2, 3]' as JSON) --> []expr{1, 2, 3}
 func jsonArrayExpr2Exprs(sctx sessionctx.Context, jsonArrayExpr expression.Expression) ([]expression.Expression, bool) {
 	// only support cast(const as JSON)
@@ -678,10 +677,7 @@
 	}, true
 }
 
-func unwrapCast(expr expression.Expression) (expression.Expression, bool) {
-=======
 func unwrapJSONCast(expr expression.Expression) (expression.Expression, bool) {
->>>>>>> 558af9bf
 	if expr == nil {
 		return nil, false
 	}
