--- conflicted
+++ resolved
@@ -526,23 +526,15 @@
 		// only consider double-read cost on modelVer2
 		return 0
 	}
-<<<<<<< HEAD
-	batchSize := float64(p.ctx.GetSessionVars().IndexJoinBatchSize)
-=======
 	// estimate the double read cost for IndexJoin: (double-read-tasks * seek-factor) / concurrency
 	seekFactor := p.ctx.GetSessionVars().GetSeekFactor(nil)
 	batchSize := math.Max(1.0, float64(p.ctx.GetSessionVars().IndexJoinBatchSize))
 	concurrency := math.Max(1.0, float64(p.ctx.GetSessionVars().IndexLookupJoinConcurrency()))
->>>>>>> 3dd54b8b
 	// distRatio indicates how many requests corresponding to a batch, current value is from experiments.
 	// TODO: estimate it by using index correlation or make it configurable.
 	distRatio := 40.0
 	numDoubleReadTasks := (doubleReadRows / batchSize) * distRatio
-<<<<<<< HEAD
-	return numDoubleReadTasks * p.ctx.GetSessionVars().GetSeekFactor(nil)
-=======
 	return (numDoubleReadTasks * seekFactor) / concurrency
->>>>>>> 3dd54b8b
 }
 
 // GetPlanCost calculates the cost of the plan if it has not been calculated yet and returns the cost.
