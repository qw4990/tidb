// Copyright 2017 PingCAP, Inc.
//
// Licensed under the Apache License, Version 2.0 (the "License");
// you may not use this file except in compliance with the License.
// You may obtain a copy of the License at
//
//     http://www.apache.org/licenses/LICENSE-2.0
//
// Unless required by applicable law or agreed to in writing, software
// distributed under the License is distributed on an "AS IS" BASIS,
// WITHOUT WARRANTIES OR CONDITIONS OF ANY KIND, either express or implied.
// See the License for the specific language governing permissions and
// limitations under the License.

package config

import (
	"bytes"
	"encoding/base64"
	"encoding/json"
	"fmt"
	"math"
	"os"
	"os/user"
	"path/filepath"
	"strings"
	"sync"
	"sync/atomic"
	"time"

	"github.com/BurntSushi/toml"
	"github.com/pingcap/errors"
	zaplog "github.com/pingcap/log"
	"github.com/pingcap/tidb/parser/terror"
	"github.com/pingcap/tidb/util/logutil"
	"github.com/pingcap/tidb/util/tikvutil"
	"github.com/pingcap/tidb/util/versioninfo"
	tikvcfg "github.com/tikv/client-go/v2/config"
	tracing "github.com/uber/jaeger-client-go/config"
	atomicutil "go.uber.org/atomic"
	"go.uber.org/zap"
)

// Config number limitations
const (
	MaxLogFileSize = 4096 // MB
	// DefTxnEntrySizeLimit is the default value of TxnEntrySizeLimit.
	DefTxnEntrySizeLimit = 6 * 1024 * 1024
	// DefTxnTotalSizeLimit is the default value of TxnTxnTotalSizeLimit.
	DefTxnTotalSizeLimit = 100 * 1024 * 1024
	// DefMaxIndexLength is the maximum index length(in bytes). This value is consistent with MySQL.
	DefMaxIndexLength = 3072
	// DefMaxOfMaxIndexLength is the maximum index length(in bytes) for TiDB v3.0.7 and previous version.
	DefMaxOfMaxIndexLength = 3072 * 4
	// DefIndexLimit is the limitation of index on a single table. This value is consistent with MySQL.
	DefIndexLimit = 64
	// DefMaxOfIndexLimit is the maximum limitation of index on a single table for TiDB.
	DefMaxOfIndexLimit = 64 * 8
	// DefPort is the default port of TiDB
	DefPort = 4000
	// DefStatusPort is the default status port of TiDB
	DefStatusPort = 10080
	// DefHost is the default host of TiDB
	DefHost = "0.0.0.0"
	// DefStatusHost is the default status host of TiDB
	DefStatusHost = "0.0.0.0"
	// DefTableColumnCountLimit is limit of the number of columns in a table
	DefTableColumnCountLimit = 1017
	// DefMaxOfTableColumnCountLimit is maximum limitation of the number of columns in a table
	DefMaxOfTableColumnCountLimit = 4096
	// DefStatsLoadConcurrencyLimit is limit of the concurrency of stats-load
	DefStatsLoadConcurrencyLimit = 1
	// DefMaxOfStatsLoadConcurrencyLimit is maximum limitation of the concurrency of stats-load
	DefMaxOfStatsLoadConcurrencyLimit = 128
	// DefStatsLoadQueueSizeLimit is limit of the size of stats-load request queue
	DefStatsLoadQueueSizeLimit = 1
	// DefMaxOfStatsLoadQueueSizeLimit is maximum limitation of the size of stats-load request queue
	DefMaxOfStatsLoadQueueSizeLimit = 100000
	// DefDDLSlowOprThreshold sets log DDL operations whose execution time exceeds the threshold value.
	DefDDLSlowOprThreshold = 300
	// DefExpensiveQueryTimeThreshold indicates the time threshold of expensive query.
	DefExpensiveQueryTimeThreshold = 60
	// DefMemoryUsageAlarmRatio is the threshold triggering an alarm which the memory usage of tidb-server instance exceeds.
	DefMemoryUsageAlarmRatio = 0.8
)

// Valid config maps
var (
	ValidStorage = map[string]bool{
		"mocktikv": true,
		"tikv":     true,
		"unistore": true,
	}
	// CheckTableBeforeDrop enable to execute `admin check table` before `drop table`.
	CheckTableBeforeDrop = false
	// checkBeforeDropLDFlag is a go build flag.
	checkBeforeDropLDFlag = "None"
	// tempStorageDirName is the default temporary storage dir name by base64 encoding a string `port/statusPort`
	tempStorageDirName = encodeDefTempStorageDir(os.TempDir(), DefHost, DefStatusHost, DefPort, DefStatusPort)
)

// InstanceConfigSection indicates a config session that has options moved to [instance] session.
type InstanceConfigSection struct {
	// SectionName indicates the origin section name.
	SectionName string
	// NameMappings maps the origin name to the name in [instance].
	NameMappings map[string]string
}

var (
	// sectionMovedToInstance records all config section and options that should be moved to [instance].
	sectionMovedToInstance = []InstanceConfigSection{
		{
			"",
			map[string]string{
				"check-mb4-value-in-utf8":       "tidb_check_mb4_value_in_utf8",
				"enable-collect-execution-info": "tidb_enable_collect_execution_info",
				"plugin.load":                   "plugin_load",
				"plugin.dir":                    "plugin_dir",
			},
		},
		{
			"log",
			map[string]string{
				"enable-slow-log":         "tidb_enable_slow_log",
				"slow-threshold":          "tidb_slow_log_threshold",
				"record-plan-in-slow-log": "tidb_record_plan_in_slow_log",
			},
		},
		{
			"performance",
			map[string]string{
				"force-priority":           "tidb_force_priority",
				"memory-usage-alarm-ratio": "tidb_memory_usage_alarm_ratio",
			},
		},
	}

	// ConflictOptions indicates the conflict config options existing in both [instance] and other sections in config file.
	ConflictOptions []InstanceConfigSection

	// DeprecatedOptions indicates the config options existing in some other sections in config file.
	// They should be moved to [instance] section.
	DeprecatedOptions []InstanceConfigSection

	// TikvConfigLock protects against concurrent tikv config refresh
	TikvConfigLock sync.Mutex
)

// Config contains configuration options.
type Config struct {
	Host             string `toml:"host" json:"host"`
	AdvertiseAddress string `toml:"advertise-address" json:"advertise-address"`
	Port             uint   `toml:"port" json:"port"`
	Cors             string `toml:"cors" json:"cors"`
	Store            string `toml:"store" json:"store"`
	Path             string `toml:"path" json:"path"`
	Socket           string `toml:"socket" json:"socket"`
	Lease            string `toml:"lease" json:"lease"`
	RunDDL           bool   `toml:"run-ddl" json:"run-ddl"`
	SplitTable       bool   `toml:"split-table" json:"split-table"`
	TokenLimit       uint   `toml:"token-limit" json:"token-limit"`
	OOMUseTmpStorage bool   `toml:"oom-use-tmp-storage" json:"oom-use-tmp-storage"`
	TempStoragePath  string `toml:"tmp-storage-path" json:"tmp-storage-path"`
	OOMAction        string `toml:"oom-action" json:"oom-action"`
	// TempStorageQuota describe the temporary storage Quota during query exector when OOMUseTmpStorage is enabled
	// If the quota exceed the capacity of the TempStoragePath, the tidb-server would exit with fatal error
	TempStorageQuota           int64                   `toml:"tmp-storage-quota" json:"tmp-storage-quota"` // Bytes
	TxnLocalLatches            tikvcfg.TxnLocalLatches `toml:"-" json:"-"`
	ServerVersion              string                  `toml:"server-version" json:"server-version"`
	VersionComment             string                  `toml:"version-comment" json:"version-comment"`
	TiDBEdition                string                  `toml:"tidb-edition" json:"tidb-edition"`
	TiDBReleaseVersion         string                  `toml:"tidb-release-version" json:"tidb-release-version"`
	Log                        Log                     `toml:"log" json:"log"`
	Instance                   Instance                `toml:"instance" json:"instance"`
	Security                   Security                `toml:"security" json:"security"`
	Status                     Status                  `toml:"status" json:"status"`
	Performance                Performance             `toml:"performance" json:"performance"`
	PreparedPlanCache          PreparedPlanCache       `toml:"prepared-plan-cache" json:"prepared-plan-cache"`
	OpenTracing                OpenTracing             `toml:"opentracing" json:"opentracing"`
	ProxyProtocol              ProxyProtocol           `toml:"proxy-protocol" json:"proxy-protocol"`
	PDClient                   tikvcfg.PDClient        `toml:"pd-client" json:"pd-client"`
	TiKVClient                 tikvcfg.TiKVClient      `toml:"tikv-client" json:"tikv-client"`
	Binlog                     Binlog                  `toml:"binlog" json:"binlog"`
	CompatibleKillQuery        bool                    `toml:"compatible-kill-query" json:"compatible-kill-query"`
	Plugin                     Plugin                  `toml:"plugin" json:"plugin"`
	PessimisticTxn             PessimisticTxn          `toml:"pessimistic-txn" json:"pessimistic-txn"`
	CheckMb4ValueInUTF8        AtomicBool              `toml:"check-mb4-value-in-utf8" json:"check-mb4-value-in-utf8"`
	MaxIndexLength             int                     `toml:"max-index-length" json:"max-index-length"`
	IndexLimit                 int                     `toml:"index-limit" json:"index-limit"`
	TableColumnCountLimit      uint32                  `toml:"table-column-count-limit" json:"table-column-count-limit"`
	GracefulWaitBeforeShutdown int                     `toml:"graceful-wait-before-shutdown" json:"graceful-wait-before-shutdown"`
	// AlterPrimaryKey is used to control alter primary key feature.
	AlterPrimaryKey bool `toml:"alter-primary-key" json:"alter-primary-key"`
	// TreatOldVersionUTF8AsUTF8MB4 is use to treat old version table/column UTF8 charset as UTF8MB4. This is for compatibility.
	// Currently not support dynamic modify, because this need to reload all old version schema.
	TreatOldVersionUTF8AsUTF8MB4 bool `toml:"treat-old-version-utf8-as-utf8mb4" json:"treat-old-version-utf8-as-utf8mb4"`
	// EnableTableLock indicate whether enable table lock.
	// TODO: remove this after table lock features stable.
	EnableTableLock     bool   `toml:"enable-table-lock" json:"enable-table-lock"`
	DelayCleanTableLock uint64 `toml:"delay-clean-table-lock" json:"delay-clean-table-lock"`
	SplitRegionMaxNum   uint64 `toml:"split-region-max-num" json:"split-region-max-num"`
	TopSQL              TopSQL `toml:"top-sql" json:"top-sql"`
	// RepairMode indicates that the TiDB is in the repair mode for table meta.
	RepairMode      bool     `toml:"repair-mode" json:"repair-mode"`
	RepairTableList []string `toml:"repair-table-list" json:"repair-table-list"`
	// IsolationRead indicates that the TiDB reads data from which isolation level(engine and label).
	IsolationRead IsolationRead `toml:"isolation-read" json:"isolation-read"`
	// MaxServerConnections is the maximum permitted number of simultaneous client connections.
	MaxServerConnections uint32 `toml:"max-server-connections" json:"max-server-connections"`
	// NewCollationsEnabledOnFirstBootstrap indicates if the new collations are enabled, it effects only when a TiDB cluster bootstrapped on the first time.
	NewCollationsEnabledOnFirstBootstrap bool `toml:"new_collations_enabled_on_first_bootstrap" json:"new_collations_enabled_on_first_bootstrap"`
	// Experimental contains parameters for experimental features.
	Experimental Experimental `toml:"experimental" json:"experimental"`
	// EnableCollectExecutionInfo enables the TiDB to collect execution info.
	EnableCollectExecutionInfo bool `toml:"enable-collect-execution-info" json:"enable-collect-execution-info"`
	// SkipRegisterToDashboard tells TiDB don't register itself to the dashboard.
	SkipRegisterToDashboard bool `toml:"skip-register-to-dashboard" json:"skip-register-to-dashboard"`
	// EnableTelemetry enables the usage data report to PingCAP.
	EnableTelemetry bool `toml:"enable-telemetry" json:"enable-telemetry"`
	// Labels indicates the labels set for the tidb server. The labels describe some specific properties for the tidb
	// server like `zone`/`rack`/`host`. Currently, labels won't affect the tidb server except for some special
	// label keys. Now we have following special keys:
	// 1. 'group' is a special label key which should be automatically set by tidb-operator. We don't suggest
	// users to set 'group' in labels.
	// 2. 'zone' is a special key that indicates the DC location of this tidb-server. If it is set, the value for this
	// key will be the default value of the session variable `txn_scope` for this tidb-server.
	Labels map[string]string `toml:"labels" json:"labels"`
	// EnableGlobalIndex enables creating global index.
	EnableGlobalIndex bool `toml:"enable-global-index" json:"enable-global-index"`
	// DeprecateIntegerDisplayWidth indicates whether deprecating the max display length for integer.
	DeprecateIntegerDisplayWidth bool `toml:"deprecate-integer-display-length" json:"deprecate-integer-display-length"`
	// EnableEnumLengthLimit indicates whether the enum/set element length is limited.
	// According to MySQL 8.0 Refman:
	// The maximum supported length of an individual SET element is M <= 255 and (M x w) <= 1020,
	// where M is the element literal length and w is the number of bytes required for the maximum-length character in the character set.
	// See https://dev.mysql.com/doc/refman/8.0/en/string-type-syntax.html for more details.
	EnableEnumLengthLimit bool `toml:"enable-enum-length-limit" json:"enable-enum-length-limit"`
	// StoresRefreshInterval indicates the interval of refreshing stores info, the unit is second.
	StoresRefreshInterval uint64 `toml:"stores-refresh-interval" json:"stores-refresh-interval"`
	// EnableTCP4Only enables net.Listen("tcp4",...)
	// Note that: it can make lvs with toa work and thus tidb can get real client ip.
	EnableTCP4Only bool `toml:"enable-tcp4-only" json:"enable-tcp4-only"`
	// The client will forward the requests through the follower
	// if one of the following conditions happens:
	// 1. there is a network partition problem between TiDB and PD leader.
	// 2. there is a network partition problem between TiDB and TiKV leader.
	EnableForwarding bool `toml:"enable-forwarding" json:"enable-forwarding"`
	// MaxBallastObjectSize set the max size of the ballast object, the unit is byte.
	// The default value is the smallest of the following two values: 2GB or
	// one quarter of the total physical memory in the current system.
	MaxBallastObjectSize int `toml:"max-ballast-object-size" json:"max-ballast-object-size"`
	// BallastObjectSize set the initial size of the ballast object, the unit is byte.
	BallastObjectSize int `toml:"ballast-object-size" json:"ballast-object-size"`
	// EnableGlobalKill indicates whether to enable global kill.
	EnableGlobalKill bool `toml:"enable-global-kill" json:"enable-global-kill"`

	// The following items are deprecated. We need to keep them here temporarily
	// to support the upgrade process. They can be removed in future.

	// EnableBatchDML, unused since bootstrap v90
	EnableBatchDML bool `toml:"enable-batch-dml" json:"enable-batch-dml"`
}

// UpdateTempStoragePath is to update the `TempStoragePath` if port/statusPort was changed
// and the `tmp-storage-path` was not specified in the conf.toml or was specified the same as the default value.
func (c *Config) UpdateTempStoragePath() {
	if c.TempStoragePath == tempStorageDirName {
		c.TempStoragePath = encodeDefTempStorageDir(os.TempDir(), c.Host, c.Status.StatusHost, c.Port, c.Status.StatusPort)
	} else {
		c.TempStoragePath = encodeDefTempStorageDir(c.TempStoragePath, c.Host, c.Status.StatusHost, c.Port, c.Status.StatusPort)
	}
}

// GetTiKVConfig returns configuration options from tikvcfg
func (c *Config) GetTiKVConfig() *tikvcfg.Config {
	return &tikvcfg.Config{
		CommitterConcurrency:  int(tikvutil.CommitterConcurrency.Load()),
		MaxTxnTTL:             c.Performance.MaxTxnTTL,
		TiKVClient:            c.TiKVClient,
		Security:              c.Security.ClusterSecurity(),
		PDClient:              c.PDClient,
		PessimisticTxn:        tikvcfg.PessimisticTxn{MaxRetryCount: c.PessimisticTxn.MaxRetryCount},
		TxnLocalLatches:       c.TxnLocalLatches,
		StoresRefreshInterval: c.StoresRefreshInterval,
		OpenTracingEnable:     c.OpenTracing.Enable,
		Path:                  c.Path,
		EnableForwarding:      c.EnableForwarding,
		TxnScope:              c.Labels["zone"],
	}
}

func encodeDefTempStorageDir(tempDir string, host, statusHost string, port, statusPort uint) string {
	dirName := base64.URLEncoding.EncodeToString([]byte(fmt.Sprintf("%v:%v/%v:%v", host, port, statusHost, statusPort)))
	osUID := ""
	currentUser, err := user.Current()
	if err == nil {
		osUID = currentUser.Uid
	}
	return filepath.Join(tempDir, osUID+"_tidb", dirName, "tmp-storage")
}

// nullableBool defaults unset bool options to unset instead of false, which enables us to know if the user has set 2
// conflict options at the same time.
type nullableBool struct {
	IsValid bool
	IsTrue  bool
}

var (
	nbUnset = nullableBool{false, false}
	nbFalse = nullableBool{true, false}
	nbTrue  = nullableBool{true, true}
)

func (b *nullableBool) toBool() bool {
	return b.IsValid && b.IsTrue
}

func (b nullableBool) MarshalJSON() ([]byte, error) {
	switch b {
	case nbTrue:
		return json.Marshal(true)
	case nbFalse:
		return json.Marshal(false)
	default:
		return json.Marshal(nil)
	}
}

func (b *nullableBool) UnmarshalText(text []byte) error {
	str := string(text)
	switch str {
	case "", "null":
		*b = nbUnset
		return nil
	case "true":
		*b = nbTrue
	case "false":
		*b = nbFalse
	default:
		*b = nbUnset
		return errors.New("Invalid value for bool type: " + str)
	}
	return nil
}

func (b nullableBool) MarshalText() ([]byte, error) {
	if !b.IsValid {
		return []byte(""), nil
	}
	if b.IsTrue {
		return []byte("true"), nil
	}
	return []byte("false"), nil
}

func (b *nullableBool) UnmarshalJSON(data []byte) error {
	var err error
	var v interface{}
	if err = json.Unmarshal(data, &v); err != nil {
		return err
	}
	switch raw := v.(type) {
	case bool:
		*b = nullableBool{true, raw}
	default:
		*b = nbUnset
	}
	return err
}

// AtomicBool is a helper type for atomic operations on a boolean value.
type AtomicBool struct {
	atomicutil.Bool
}

// NewAtomicBool creates an AtomicBool.
func NewAtomicBool(v bool) *AtomicBool {
	return &AtomicBool{*atomicutil.NewBool(v)}
}

// MarshalText implements the encoding.TextMarshaler interface.
func (b AtomicBool) MarshalText() ([]byte, error) {
	if b.Load() {
		return []byte("true"), nil
	}
	return []byte("false"), nil
}

// UnmarshalText implements the encoding.TextUnmarshaler interface.
func (b *AtomicBool) UnmarshalText(text []byte) error {
	str := string(text)
	switch str {
	case "", "null":
		*b = AtomicBool{*atomicutil.NewBool(false)}
	case "true":
		*b = AtomicBool{*atomicutil.NewBool(true)}
	case "false":
		*b = AtomicBool{*atomicutil.NewBool(false)}
	default:
		*b = AtomicBool{*atomicutil.NewBool(false)}
		return errors.New("Invalid value for bool type: " + str)
	}
	return nil
}

// Log is the log section of config.
type Log struct {
	// Log level.
	Level string `toml:"level" json:"level"`
	// Log format, one of json or text.
	Format string `toml:"format" json:"format"`
	// Disable automatic timestamps in output. Deprecated: use EnableTimestamp instead.
	DisableTimestamp nullableBool `toml:"disable-timestamp" json:"disable-timestamp"`
	// EnableTimestamp enables automatic timestamps in log output.
	EnableTimestamp nullableBool `toml:"enable-timestamp" json:"enable-timestamp"`
	// DisableErrorStack stops annotating logs with the full stack error
	// message. Deprecated: use EnableErrorStack instead.
	DisableErrorStack nullableBool `toml:"disable-error-stack" json:"disable-error-stack"`
	// EnableErrorStack enables annotating logs with the full stack error
	// message.
	EnableErrorStack nullableBool `toml:"enable-error-stack" json:"enable-error-stack"`
	// File log config.
	File logutil.FileLogConfig `toml:"file" json:"file"`

	EnableSlowLog       AtomicBool `toml:"enable-slow-log" json:"enable-slow-log"`
	SlowQueryFile       string     `toml:"slow-query-file" json:"slow-query-file"`
	SlowThreshold       uint64     `toml:"slow-threshold" json:"slow-threshold"`
	ExpensiveThreshold  uint       `toml:"expensive-threshold" json:"expensive-threshold"`
	RecordPlanInSlowLog uint32     `toml:"record-plan-in-slow-log" json:"record-plan-in-slow-log"`
}

// Instance is the section of instance scope system variables.
type Instance struct {
	// These variables only exist in [instance] section.

	// TiDBGeneralLog is used to log every query in the server in info level.
	TiDBGeneralLog bool `toml:"tidb_general_log" json:"tidb_general_log"`
	// EnablePProfSQLCPU is used to add label sql label to pprof result.
	EnablePProfSQLCPU bool `toml:"tidb_pprof_sql_cpu" json:"tidb_pprof_sql_cpu"`
	// DDLSlowOprThreshold sets log DDL operations whose execution time exceeds the threshold value.
	DDLSlowOprThreshold uint32 `toml:"ddl_slow_threshold" json:"ddl_slow_threshold"`
	// ExpensiveQueryTimeThreshold indicates the time threshold of expensive query.
	ExpensiveQueryTimeThreshold uint64 `toml:"tidb_expensive_query_time_threshold" json:"tidb_expensive_query_time_threshold"`

	// These variables exist in both 'instance' section and another place.
	// The configuration in 'instance' section takes precedence.

	EnableSlowLog         AtomicBool `toml:"tidb_enable_slow_log" json:"tidb_enable_slow_log"`
	SlowThreshold         uint64     `toml:"tidb_slow_log_threshold" json:"tidb_slow_log_threshold"`
	RecordPlanInSlowLog   uint32     `toml:"tidb_record_plan_in_slow_log" json:"tidb_record_plan_in_slow_log"`
	CheckMb4ValueInUTF8   AtomicBool `toml:"tidb_check_mb4_value_in_utf8" json:"tidb_check_mb4_value_in_utf8"`
	ForcePriority         string     `toml:"tidb_force_priority" json:"tidb_force_priority"`
	MemoryUsageAlarmRatio float64    `toml:"tidb_memory_usage_alarm_ratio" json:"tidb_memory_usage_alarm_ratio"`
	// EnableCollectExecutionInfo enables the TiDB to collect execution info.
	EnableCollectExecutionInfo bool   `toml:"tidb_enable_collect_execution_info" json:"tidb_enable_collect_execution_info"`
	PluginDir                  string `toml:"plugin_dir" json:"plugin_dir"`
	PluginLoad                 string `toml:"plugin_load" json:"plugin_load"`
}

func (l *Log) getDisableTimestamp() bool {
	if l.EnableTimestamp == nbUnset && l.DisableTimestamp == nbUnset {
		return false
	}
	if l.EnableTimestamp == nbUnset {
		return l.DisableTimestamp.toBool()
	}
	return !l.EnableTimestamp.toBool()
}

func (l *Log) getDisableErrorStack() bool {
	if l.EnableErrorStack == nbUnset && l.DisableErrorStack == nbUnset {
		return true
	}
	if l.EnableErrorStack == nbUnset {
		return l.DisableErrorStack.toBool()
	}
	return !l.EnableErrorStack.toBool()
}

// The following constants represents the valid action configurations for Security.SpilledFileEncryptionMethod.
// "plaintext" means encryption is disabled.
// NOTE: Although the values is case insensitive, we should use lower-case
// strings because the configuration value will be transformed to lower-case
// string and compared with these constants in the further usage.
const (
	SpilledFileEncryptionMethodPlaintext = "plaintext"
	SpilledFileEncryptionMethodAES128CTR = "aes128-ctr"
)

// Security is the security section of the config.
type Security struct {
	SkipGrantTable  bool     `toml:"skip-grant-table" json:"skip-grant-table"`
	SSLCA           string   `toml:"ssl-ca" json:"ssl-ca"`
	SSLCert         string   `toml:"ssl-cert" json:"ssl-cert"`
	SSLKey          string   `toml:"ssl-key" json:"ssl-key"`
	ClusterSSLCA    string   `toml:"cluster-ssl-ca" json:"cluster-ssl-ca"`
	ClusterSSLCert  string   `toml:"cluster-ssl-cert" json:"cluster-ssl-cert"`
	ClusterSSLKey   string   `toml:"cluster-ssl-key" json:"cluster-ssl-key"`
	ClusterVerifyCN []string `toml:"cluster-verify-cn" json:"cluster-verify-cn"`
	// If set to "plaintext", the spilled files will not be encrypted.
	SpilledFileEncryptionMethod string `toml:"spilled-file-encryption-method" json:"spilled-file-encryption-method"`
	// EnableSEM prevents SUPER users from having full access.
	EnableSEM bool `toml:"enable-sem" json:"enable-sem"`
	// Allow automatic TLS certificate generation
	AutoTLS         bool   `toml:"auto-tls" json:"auto-tls"`
	MinTLSVersion   string `toml:"tls-version" json:"tls-version"`
	RSAKeySize      int    `toml:"rsa-key-size" json:"rsa-key-size"`
	SecureBootstrap bool   `toml:"secure-bootstrap" json:"secure-bootstrap"`
}

// The ErrConfigValidationFailed error is used so that external callers can do a type assertion
// to defer handling of this specific error when someone does not want strict type checking.
// This is needed only because logging hasn't been set up at the time we parse the config file.
// This should all be ripped out once strict config checking is made the default behavior.
type ErrConfigValidationFailed struct {
	confFile       string
	UndecodedItems []string
}

func (e *ErrConfigValidationFailed) Error() string {
	return fmt.Sprintf("config file %s contained invalid configuration options: %s; check "+
		"TiDB manual to make sure this option has not been deprecated and removed from your TiDB "+
		"version if the option does not appear to be a typo", e.confFile, strings.Join(
		e.UndecodedItems, ", "))
}

// ErrConfigInstanceSection error is used to warning the user
// which config options should be moved to 'instance'.
type ErrConfigInstanceSection struct {
	confFile           string
	configSections     *[]InstanceConfigSection
	deprecatedSections *[]InstanceConfigSection
}

func (e *ErrConfigInstanceSection) Error() string {
	var builder strings.Builder
	if len(*e.configSections) > 0 {
		builder.WriteString("Conflict configuration options exists on both [instance] section and some other sections. ")
	}
	if len(*e.deprecatedSections) > 0 {
		builder.WriteString("Some configuration options should be moved to [instance] section. ")
	}
	builder.WriteString("Please use the latter config options in [instance] instead: ")
	for _, configSection := range *e.configSections {
		for oldName, newName := range configSection.NameMappings {
			builder.WriteString(fmt.Sprintf(" (%s, %s)", oldName, newName))
		}
	}
	for _, configSection := range *e.deprecatedSections {
		for oldName, newName := range configSection.NameMappings {
			builder.WriteString(fmt.Sprintf(" (%s, %s)", oldName, newName))
		}
	}
	builder.WriteString(".")

	return builder.String()
}

// ClusterSecurity returns Security info for cluster
func (s *Security) ClusterSecurity() tikvcfg.Security {
	return tikvcfg.NewSecurity(s.ClusterSSLCA, s.ClusterSSLCert, s.ClusterSSLKey, s.ClusterVerifyCN)
}

// Status is the status section of the config.
type Status struct {
	StatusHost      string `toml:"status-host" json:"status-host"`
	MetricsAddr     string `toml:"metrics-addr" json:"metrics-addr"`
	StatusPort      uint   `toml:"status-port" json:"status-port"`
	MetricsInterval uint   `toml:"metrics-interval" json:"metrics-interval"`
	ReportStatus    bool   `toml:"report-status" json:"report-status"`
	RecordQPSbyDB   bool   `toml:"record-db-qps" json:"record-db-qps"`
	// After a duration of this time in seconds if the server doesn't see any activity it pings
	// the client to see if the transport is still alive.
	GRPCKeepAliveTime uint `toml:"grpc-keepalive-time" json:"grpc-keepalive-time"`
	// After having pinged for keepalive check, the server waits for a duration of timeout in seconds
	// and if no activity is seen even after that the connection is closed.
	GRPCKeepAliveTimeout uint `toml:"grpc-keepalive-timeout" json:"grpc-keepalive-timeout"`
	// The number of max concurrent streams/requests on a client connection.
	GRPCConcurrentStreams uint `toml:"grpc-concurrent-streams" json:"grpc-concurrent-streams"`
	// Sets window size for stream. The default value is 2MB.
	GRPCInitialWindowSize int `toml:"grpc-initial-window-size" json:"grpc-initial-window-size"`
	// Set maximum message length in bytes that gRPC can send. `-1` means unlimited. The default value is 10MB.
	GRPCMaxSendMsgSize int `toml:"grpc-max-send-msg-size" json:"grpc-max-send-msg-size"`
}

// Performance is the performance section of the config.
type Performance struct {
	MaxProcs uint `toml:"max-procs" json:"max-procs"`
	// Deprecated: use ServerMemoryQuota instead
	MaxMemory             uint64  `toml:"max-memory" json:"max-memory"`
	ServerMemoryQuota     uint64  `toml:"server-memory-quota" json:"server-memory-quota"`
	MemoryUsageAlarmRatio float64 `toml:"memory-usage-alarm-ratio" json:"memory-usage-alarm-ratio"`
	StatsLease            string  `toml:"stats-lease" json:"stats-lease"`
	StmtCountLimit        uint    `toml:"stmt-count-limit" json:"stmt-count-limit"`
	FeedbackProbability   float64 `toml:"feedback-probability" json:"feedback-probability"`
	QueryFeedbackLimit    uint    `toml:"query-feedback-limit" json:"query-feedback-limit"`
	PseudoEstimateRatio   float64 `toml:"pseudo-estimate-ratio" json:"pseudo-estimate-ratio"`
	ForcePriority         string  `toml:"force-priority" json:"force-priority"`
	BindInfoLease         string  `toml:"bind-info-lease" json:"bind-info-lease"`
	TxnEntrySizeLimit     uint64  `toml:"txn-entry-size-limit" json:"txn-entry-size-limit"`
	TxnTotalSizeLimit     uint64  `toml:"txn-total-size-limit" json:"txn-total-size-limit"`
	TCPKeepAlive          bool    `toml:"tcp-keep-alive" json:"tcp-keep-alive"`
	TCPNoDelay            bool    `toml:"tcp-no-delay" json:"tcp-no-delay"`
	CrossJoin             bool    `toml:"cross-join" json:"cross-join"`
	RunAutoAnalyze        bool    `toml:"run-auto-analyze" json:"run-auto-analyze"`
	DistinctAggPushDown   bool    `toml:"distinct-agg-push-down" json:"distinct-agg-push-down"`
	// Whether enable projection push down for coprocessors (both tikv & tiflash), default false.
	ProjectionPushDown bool   `toml:"projection-push-down" json:"projection-push-down"`
	MaxTxnTTL          uint64 `toml:"max-txn-ttl" json:"max-txn-ttl"`
	// Deprecated
	MemProfileInterval       string `toml:"-" json:"-"`
	IndexUsageSyncLease      string `toml:"index-usage-sync-lease" json:"index-usage-sync-lease"`
	PlanReplayerGCLease      string `toml:"plan-replayer-gc-lease" json:"plan-replayer-gc-lease"`
	GOGC                     int    `toml:"gogc" json:"gogc"`
	EnforceMPP               bool   `toml:"enforce-mpp" json:"enforce-mpp"`
	StatsLoadConcurrency     uint   `toml:"stats-load-concurrency" json:"stats-load-concurrency"`
	StatsLoadQueueSize       uint   `toml:"stats-load-queue-size" json:"stats-load-queue-size"`
	EnableStatsCacheMemQuota bool   `toml:"enable-stats-cache-mem-quota" json:"enable-stats-cache-mem-quota"`
}

// PlanCache is the PlanCache section of the config.
type PlanCache struct {
	Enabled  bool `toml:"enabled" json:"enabled"`
	Capacity uint `toml:"capacity" json:"capacity"`
	Shards   uint `toml:"shards" json:"shards"`
}

// PreparedPlanCache is the PreparedPlanCache section of the config.
type PreparedPlanCache struct {
	Enabled          bool    `toml:"enabled" json:"enabled"`
	Capacity         uint    `toml:"capacity" json:"capacity"`
	MemoryGuardRatio float64 `toml:"memory-guard-ratio" json:"memory-guard-ratio"`
}

// OpenTracing is the opentracing section of the config.
type OpenTracing struct {
	Enable     bool                `toml:"enable" json:"enable"`
	RPCMetrics bool                `toml:"rpc-metrics" json:"rpc-metrics"`
	Sampler    OpenTracingSampler  `toml:"sampler" json:"sampler"`
	Reporter   OpenTracingReporter `toml:"reporter" json:"reporter"`
}

// OpenTracingSampler is the config for opentracing sampler.
// See https://godoc.org/github.com/uber/jaeger-client-go/config#SamplerConfig
type OpenTracingSampler struct {
	Type                    string        `toml:"type" json:"type"`
	Param                   float64       `toml:"param" json:"param"`
	SamplingServerURL       string        `toml:"sampling-server-url" json:"sampling-server-url"`
	MaxOperations           int           `toml:"max-operations" json:"max-operations"`
	SamplingRefreshInterval time.Duration `toml:"sampling-refresh-interval" json:"sampling-refresh-interval"`
}

// OpenTracingReporter is the config for opentracing reporter.
// See https://godoc.org/github.com/uber/jaeger-client-go/config#ReporterConfig
type OpenTracingReporter struct {
	QueueSize           int           `toml:"queue-size" json:"queue-size"`
	BufferFlushInterval time.Duration `toml:"buffer-flush-interval" json:"buffer-flush-interval"`
	LogSpans            bool          `toml:"log-spans" json:"log-spans"`
	LocalAgentHostPort  string        `toml:"local-agent-host-port" json:"local-agent-host-port"`
}

// ProxyProtocol is the PROXY protocol section of the config.
type ProxyProtocol struct {
	// PROXY protocol acceptable client networks.
	// Empty string means disable PROXY protocol,
	// * means all networks.
	Networks string `toml:"networks" json:"networks"`
	// PROXY protocol header read timeout, Unit is second.
	HeaderTimeout uint `toml:"header-timeout" json:"header-timeout"`
}

// Binlog is the config for binlog.
type Binlog struct {
	Enable bool `toml:"enable" json:"enable"`
	// If IgnoreError is true, when writing binlog meets error, TiDB would
	// ignore the error.
	IgnoreError  bool   `toml:"ignore-error" json:"ignore-error"`
	WriteTimeout string `toml:"write-timeout" json:"write-timeout"`
	// Use socket file to write binlog, for compatible with kafka version tidb-binlog.
	BinlogSocket string `toml:"binlog-socket" json:"binlog-socket"`
	// The strategy for sending binlog to pump, value can be "range" or "hash" now.
	Strategy string `toml:"strategy" json:"strategy"`
}

// PessimisticTxn is the config for pessimistic transaction.
type PessimisticTxn struct {
	// The max count of retry for a single statement in a pessimistic transaction.
	MaxRetryCount uint `toml:"max-retry-count" json:"max-retry-count"`
	// The max count of deadlock events that will be recorded in the information_schema.deadlocks table.
	DeadlockHistoryCapacity uint `toml:"deadlock-history-capacity" json:"deadlock-history-capacity"`
	// Whether retryable deadlocks (in-statement deadlocks) are collected to the information_schema.deadlocks table.
	DeadlockHistoryCollectRetryable bool `toml:"deadlock-history-collect-retryable" json:"deadlock-history-collect-retryable"`
	// PessimisticAutoCommit represents if true it means the auto-commit transactions will be in pessimistic mode.
	PessimisticAutoCommit AtomicBool `toml:"pessimistic-auto-commit" json:"pessimistic-auto-commit"`
}

// DefaultPessimisticTxn returns the default configuration for PessimisticTxn
func DefaultPessimisticTxn() PessimisticTxn {
	return PessimisticTxn{
		MaxRetryCount:                   256,
		DeadlockHistoryCapacity:         10,
		DeadlockHistoryCollectRetryable: false,
		PessimisticAutoCommit:           *NewAtomicBool(false),
	}
}

// Plugin is the config for plugin
type Plugin struct {
	Dir  string `toml:"dir" json:"dir"`
	Load string `toml:"load" json:"load"`
}

// TopSQL is the config for TopSQL.
type TopSQL struct {
	// The TopSQL's data receiver address.
	ReceiverAddress string `toml:"receiver-address" json:"receiver-address"`
}

// IsolationRead is the config for isolation read.
type IsolationRead struct {
	// Engines filters tidb-server access paths by engine type.
	Engines []string `toml:"engines" json:"engines"`
}

// Experimental controls the features that are still experimental: their semantics, interfaces are subject to change.
// Using these features in the production environment is not recommended.
type Experimental struct {
	// Whether enable creating expression index.
	AllowsExpressionIndex bool `toml:"allow-expression-index" json:"allow-expression-index"`
	// Whether enable charset feature.
	EnableNewCharset bool `toml:"enable-new-charset" json:"-"`
}

var defTiKVCfg = tikvcfg.DefaultConfig()
var defaultConf = Config{
	Host:                         DefHost,
	AdvertiseAddress:             "",
	Port:                         DefPort,
	Socket:                       "/tmp/tidb-{Port}.sock",
	Cors:                         "",
	Store:                        "unistore",
	Path:                         "/tmp/tidb",
	RunDDL:                       true,
	SplitTable:                   true,
	Lease:                        "45s",
	TokenLimit:                   1000,
	OOMUseTmpStorage:             true,
	TempStorageQuota:             -1,
	TempStoragePath:              tempStorageDirName,
	OOMAction:                    OOMActionCancel,
	EnableBatchDML:               false,
	CheckMb4ValueInUTF8:          *NewAtomicBool(true),
	MaxIndexLength:               3072,
	IndexLimit:                   64,
	TableColumnCountLimit:        1017,
	AlterPrimaryKey:              false,
	TreatOldVersionUTF8AsUTF8MB4: true,
	EnableTableLock:              false,
	DelayCleanTableLock:          0,
	SplitRegionMaxNum:            1000,
	RepairMode:                   false,
	RepairTableList:              []string{},
	MaxServerConnections:         0,
	TxnLocalLatches:              defTiKVCfg.TxnLocalLatches,
	GracefulWaitBeforeShutdown:   0,
	ServerVersion:                "",
	TiDBEdition:                  "",
	VersionComment:               "",
	TiDBReleaseVersion:           "",
	Log: Log{
		Level:               "info",
		Format:              "text",
		File:                logutil.NewFileLogConfig(logutil.DefaultLogMaxSize),
		SlowQueryFile:       "tidb-slow.log",
		SlowThreshold:       logutil.DefaultSlowThreshold,
		ExpensiveThreshold:  10000,
		DisableErrorStack:   nbUnset,
		EnableErrorStack:    nbUnset, // If both options are nbUnset, getDisableErrorStack() returns true
		EnableTimestamp:     nbUnset,
		DisableTimestamp:    nbUnset, // If both options are nbUnset, getDisableTimestamp() returns false
		RecordPlanInSlowLog: logutil.DefaultRecordPlanInSlowLog,
		EnableSlowLog:       *NewAtomicBool(logutil.DefaultTiDBEnableSlowLog),
	},
	Instance: Instance{
		TiDBGeneralLog:              false,
		EnablePProfSQLCPU:           false,
		DDLSlowOprThreshold:         DefDDLSlowOprThreshold,
		ExpensiveQueryTimeThreshold: DefExpensiveQueryTimeThreshold,
		EnableSlowLog:               *NewAtomicBool(logutil.DefaultTiDBEnableSlowLog),
		SlowThreshold:               logutil.DefaultSlowThreshold,
		RecordPlanInSlowLog:         logutil.DefaultRecordPlanInSlowLog,
		CheckMb4ValueInUTF8:         *NewAtomicBool(true),
		ForcePriority:               "NO_PRIORITY",
		MemoryUsageAlarmRatio:       DefMemoryUsageAlarmRatio,
		EnableCollectExecutionInfo:  true,
		PluginDir:                   "/data/deploy/plugin",
		PluginLoad:                  "",
	},
	Status: Status{
		ReportStatus:          true,
		StatusHost:            DefStatusHost,
		StatusPort:            DefStatusPort,
		MetricsInterval:       15,
		RecordQPSbyDB:         false,
		GRPCKeepAliveTime:     10,
		GRPCKeepAliveTimeout:  3,
		GRPCConcurrentStreams: 1024,
		GRPCInitialWindowSize: 2 * 1024 * 1024,
		GRPCMaxSendMsgSize:    math.MaxInt32,
	},
	Performance: Performance{
		MaxMemory:             0,
		ServerMemoryQuota:     0,
		MemoryUsageAlarmRatio: DefMemoryUsageAlarmRatio,
		TCPKeepAlive:          true,
		TCPNoDelay:            true,
		CrossJoin:             true,
		StatsLease:            "3s",
		RunAutoAnalyze:        true,
		StmtCountLimit:        5000,
		FeedbackProbability:   0.0,
		QueryFeedbackLimit:    512,
		PseudoEstimateRatio:   0.8,
		ForcePriority:         "NO_PRIORITY",
		BindInfoLease:         "3s",
		TxnEntrySizeLimit:     DefTxnEntrySizeLimit,
		TxnTotalSizeLimit:     DefTxnTotalSizeLimit,
		DistinctAggPushDown:   false,
		ProjectionPushDown:    false,
		MaxTxnTTL:             defTiKVCfg.MaxTxnTTL, // 1hour
		// TODO: set indexUsageSyncLease to 60s.
		IndexUsageSyncLease:      "0s",
		GOGC:                     100,
		EnforceMPP:               false,
		PlanReplayerGCLease:      "10m",
		StatsLoadConcurrency:     5,
		StatsLoadQueueSize:       1000,
		EnableStatsCacheMemQuota: false,
	},
	ProxyProtocol: ProxyProtocol{
		Networks:      "",
		HeaderTimeout: 5,
	},
	PreparedPlanCache: PreparedPlanCache{
		Enabled:          false,
		Capacity:         1000,
		MemoryGuardRatio: 0.1,
	},
	OpenTracing: OpenTracing{
		Enable: false,
		Sampler: OpenTracingSampler{
			Type:  "const",
			Param: 1.0,
		},
		Reporter: OpenTracingReporter{},
	},
	PDClient:   defTiKVCfg.PDClient,
	TiKVClient: defTiKVCfg.TiKVClient,
	Binlog: Binlog{
		WriteTimeout: "15s",
		Strategy:     "range",
	},
	Plugin: Plugin{
		Dir:  "/data/deploy/plugin",
		Load: "",
	},
	PessimisticTxn: DefaultPessimisticTxn(),
	IsolationRead: IsolationRead{
		Engines: []string{"tikv", "tiflash", "tidb"},
	},
	Experimental:               Experimental{},
	EnableCollectExecutionInfo: true,
	EnableTelemetry:            true,
	Labels:                     make(map[string]string),
	EnableGlobalIndex:          false,
	Security: Security{
		SpilledFileEncryptionMethod: SpilledFileEncryptionMethodPlaintext,
		EnableSEM:                   false,
		AutoTLS:                     false,
		RSAKeySize:                  4096,
	},
	DeprecateIntegerDisplayWidth:         false,
	EnableEnumLengthLimit:                true,
	StoresRefreshInterval:                defTiKVCfg.StoresRefreshInterval,
	EnableForwarding:                     defTiKVCfg.EnableForwarding,
	NewCollationsEnabledOnFirstBootstrap: true,
	EnableGlobalKill:                     true,
}

var (
	globalConf atomic.Value
)

// NewConfig creates a new config instance with default value.
func NewConfig() *Config {
	conf := defaultConf
	return &conf
}

// GetGlobalConfig returns the global configuration for this server.
// It should store configuration from command line and configuration file.
// Other parts of the system can read the global configuration use this function.
func GetGlobalConfig() *Config {
	return globalConf.Load().(*Config)
}

// StoreGlobalConfig stores a new config to the globalConf. It mostly uses in the test to avoid some data races.
func StoreGlobalConfig(config *Config) {
	globalConf.Store(config)
	TikvConfigLock.Lock()
	defer TikvConfigLock.Unlock()
	cfg := *config.GetTiKVConfig()
	tikvcfg.StoreGlobalConfig(&cfg)
}

var deprecatedConfig = map[string]struct{}{
	"pessimistic-txn.ttl":                {},
	"pessimistic-txn.enable":             {},
	"log.file.log-rotate":                {},
	"log.log-slow-query":                 {},
	"txn-local-latches":                  {},
	"txn-local-latches.enabled":          {},
	"txn-local-latches.capacity":         {},
	"performance.max-memory":             {},
	"max-txn-time-use":                   {},
	"experimental.allow-auto-random":     {},
	"enable-redact-log":                  {}, // use variable tidb_redact_log instead
	"tikv-client.copr-cache.enable":      {},
	"alter-primary-key":                  {}, // use NONCLUSTERED keyword instead
	"enable-streaming":                   {},
	"performance.mem-profile-interval":   {},
	"security.require-secure-transport":  {},
	"lower-case-table-names":             {},
	"stmt-summary":                       {},
	"stmt-summary.enable":                {},
	"stmt-summary.enable-internal-query": {},
	"stmt-summary.max-stmt-count":        {},
	"stmt-summary.max-sql-length":        {},
	"stmt-summary.refresh-interval":      {},
	"stmt-summary.history-size":          {},
	"enable-batch-dml":                   {}, // use tidb_enable_batch_dml
	"mem-quota-query":                    {},
	"log.query-log-max-len":              {},
	"performance.committer-concurrency":  {},
<<<<<<< HEAD
	// use tidb_enable_prepared_plan_cache, tidb_prepared_plan_cache_size and tidb_prepared_plan_cache_memory_guard_ratio
	"prepared-plan-cache.enabled":            {},
	"prepared-plan-cache.capacity":           {},
	"prepared-plan-cache.memory-guard-ratio": {},
=======
	"experimental.enable-global-kill":    {},
>>>>>>> 026480b7
}

func isAllDeprecatedConfigItems(items []string) bool {
	for _, item := range items {
		if _, ok := deprecatedConfig[item]; !ok {
			return false
		}
	}
	return true
}

// IsOOMActionSetByUser indicates whether the config item mem-action is set by
// the user.
var IsOOMActionSetByUser bool

// InitializeConfig initialize the global config handler.
// The function enforceCmdArgs is used to merge the config file with command arguments:
// For example, if you start TiDB by the command "./tidb-server --port=3000", the port number should be
// overwritten to 3000 and ignore the port number in the config file.
func InitializeConfig(confPath string, configCheck, configStrict bool, enforceCmdArgs func(*Config)) {
	cfg := GetGlobalConfig()
	var err error
	if confPath != "" {
		if err = cfg.Load(confPath); err != nil {
			// Unused config item error turns to warnings.
			if tmp, ok := err.(*ErrConfigValidationFailed); ok {
				// This block is to accommodate an interim situation where strict config checking
				// is not the default behavior of TiDB. The warning message must be deferred until
				// logging has been set up. After strict config checking is the default behavior,
				// This should all be removed.
				if (!configCheck && !configStrict) || isAllDeprecatedConfigItems(tmp.UndecodedItems) {
					fmt.Fprintln(os.Stderr, err.Error())
					err = nil
				}
			} else if tmp, ok := err.(*ErrConfigInstanceSection); ok {
				logutil.BgLogger().Warn(tmp.Error())
				err = nil
			}
		}

		terror.MustNil(err)
	} else {
		// configCheck should have the config file specified.
		if configCheck {
			fmt.Fprintln(os.Stderr, "config check failed", errors.New("no config file specified for config-check"))
			os.Exit(1)
		}
	}
	enforceCmdArgs(cfg)

	if err := cfg.Valid(); err != nil {
		if !filepath.IsAbs(confPath) {
			if tmp, err := filepath.Abs(confPath); err == nil {
				confPath = tmp
			}
		}
		fmt.Fprintln(os.Stderr, "load config file:", confPath)
		fmt.Fprintln(os.Stderr, "invalid config", err)
		os.Exit(1)
	}
	if configCheck {
		fmt.Println("config check successful")
		os.Exit(0)
	}
	StoreGlobalConfig(cfg)
}

// Load loads config options from a toml file.
func (c *Config) Load(confFile string) error {
	metaData, err := toml.DecodeFile(confFile, c)
	if c.TokenLimit == 0 {
		c.TokenLimit = 1000
	}
	if metaData.IsDefined("oom-action") {
		IsOOMActionSetByUser = true
	}
	// If any items in confFile file are not mapped into the Config struct, issue
	// an error and stop the server from starting.
	undecoded := metaData.Undecoded()
	if len(undecoded) > 0 && err == nil {
		var undecodedItems []string
		for _, item := range undecoded {
			undecodedItems = append(undecodedItems, item.String())
		}
		err = &ErrConfigValidationFailed{confFile, undecodedItems}
	}

	for _, section := range sectionMovedToInstance {
		newConflictSection := InstanceConfigSection{SectionName: section.SectionName, NameMappings: map[string]string{}}
		newDeprecatedSection := InstanceConfigSection{SectionName: section.SectionName, NameMappings: map[string]string{}}
		for oldName, newName := range section.NameMappings {
			if section.SectionName == "" && metaData.IsDefined(oldName) ||
				section.SectionName != "" && metaData.IsDefined(section.SectionName, oldName) {
				if metaData.IsDefined("instance", newName) {
					newConflictSection.NameMappings[oldName] = newName
				} else {
					newDeprecatedSection.NameMappings[oldName] = newName
				}
			}
		}
		if len(newConflictSection.NameMappings) > 0 {
			ConflictOptions = append(ConflictOptions, newConflictSection)
		}
		if len(newDeprecatedSection.NameMappings) > 0 {
			DeprecatedOptions = append(DeprecatedOptions, newDeprecatedSection)
		}
	}
	if len(ConflictOptions) > 0 || len(DeprecatedOptions) > 0 {
		// Give a warning that the 'instance' section should be used.
		err = &ErrConfigInstanceSection{confFile, &ConflictOptions, &DeprecatedOptions}
	}

	return err
}

// Valid checks if this config is valid.
func (c *Config) Valid() error {
	if c.Log.EnableErrorStack == c.Log.DisableErrorStack && c.Log.EnableErrorStack != nbUnset {
		logutil.BgLogger().Warn(fmt.Sprintf("\"enable-error-stack\" (%v) conflicts \"disable-error-stack\" (%v). \"disable-error-stack\" is deprecated, please use \"enable-error-stack\" instead. disable-error-stack is ignored.", c.Log.EnableErrorStack, c.Log.DisableErrorStack))
		// if two options conflict, we will use the value of EnableErrorStack
		c.Log.DisableErrorStack = nbUnset
	}
	if c.Log.EnableTimestamp == c.Log.DisableTimestamp && c.Log.EnableTimestamp != nbUnset {
		logutil.BgLogger().Warn(fmt.Sprintf("\"enable-timestamp\" (%v) conflicts \"disable-timestamp\" (%v). \"disable-timestamp\" is deprecated, please use \"enable-timestamp\" instead", c.Log.EnableTimestamp, c.Log.DisableTimestamp))
		// if two options conflict, we will use the value of EnableTimestamp
		c.Log.DisableTimestamp = nbUnset
	}
	if c.Security.SkipGrantTable && !hasRootPrivilege() {
		return fmt.Errorf("TiDB run with skip-grant-table need root privilege")
	}
	if !ValidStorage[c.Store] {
		nameList := make([]string, 0, len(ValidStorage))
		for k, v := range ValidStorage {
			if v {
				nameList = append(nameList, k)
			}
		}
		return fmt.Errorf("invalid store=%s, valid storages=%v", c.Store, nameList)
	}
	if c.Store == "mocktikv" && !c.RunDDL {
		return fmt.Errorf("can't disable DDL on mocktikv")
	}
	if c.MaxIndexLength < DefMaxIndexLength || c.MaxIndexLength > DefMaxOfMaxIndexLength {
		return fmt.Errorf("max-index-length should be [%d, %d]", DefMaxIndexLength, DefMaxOfMaxIndexLength)
	}
	if c.IndexLimit < DefIndexLimit || c.IndexLimit > DefMaxOfIndexLimit {
		return fmt.Errorf("index-limit should be [%d, %d]", DefIndexLimit, DefMaxOfIndexLimit)
	}
	if c.Log.File.MaxSize > MaxLogFileSize {
		return fmt.Errorf("invalid max log file size=%v which is larger than max=%v", c.Log.File.MaxSize, MaxLogFileSize)
	}
	c.OOMAction = strings.ToLower(c.OOMAction)
	if c.OOMAction != OOMActionLog && c.OOMAction != OOMActionCancel {
		return fmt.Errorf("unsupported OOMAction %v, TiDB only supports [%v, %v]", c.OOMAction, OOMActionLog, OOMActionCancel)
	}
	if c.TableColumnCountLimit < DefTableColumnCountLimit || c.TableColumnCountLimit > DefMaxOfTableColumnCountLimit {
		return fmt.Errorf("table-column-limit should be [%d, %d]", DefIndexLimit, DefMaxOfTableColumnCountLimit)
	}

	// txn-local-latches
	if err := c.TxnLocalLatches.Valid(); err != nil {
		return err
	}

	// For tikvclient.
	if err := c.TiKVClient.Valid(); err != nil {
		return err
	}

	if c.Performance.TxnTotalSizeLimit > 1<<40 {
		return fmt.Errorf("txn-total-size-limit should be less than %d", 1<<40)
	}

	if c.Instance.MemoryUsageAlarmRatio > 1 || c.Instance.MemoryUsageAlarmRatio < 0 {
		return fmt.Errorf("tidb_memory_usage_alarm_ratio in [Instance] must be greater than or equal to 0 and less than or equal to 1")
	}

	if len(c.IsolationRead.Engines) < 1 {
		return fmt.Errorf("the number of [isolation-read]engines for isolation read should be at least 1")
	}
	for _, engine := range c.IsolationRead.Engines {
		if engine != "tidb" && engine != "tikv" && engine != "tiflash" {
			return fmt.Errorf("type of [isolation-read]engines can't be %v should be one of tidb or tikv or tiflash", engine)
		}
	}

	// test security
	c.Security.SpilledFileEncryptionMethod = strings.ToLower(c.Security.SpilledFileEncryptionMethod)
	switch c.Security.SpilledFileEncryptionMethod {
	case SpilledFileEncryptionMethodPlaintext, SpilledFileEncryptionMethodAES128CTR:
	default:
		return fmt.Errorf("unsupported [security]spilled-file-encryption-method %v, TiDB only supports [%v, %v]",
			c.Security.SpilledFileEncryptionMethod, SpilledFileEncryptionMethodPlaintext, SpilledFileEncryptionMethodAES128CTR)
	}

	// check stats load config
	if c.Performance.StatsLoadConcurrency < DefStatsLoadConcurrencyLimit || c.Performance.StatsLoadConcurrency > DefMaxOfStatsLoadConcurrencyLimit {
		return fmt.Errorf("stats-load-concurrency should be [%d, %d]", DefStatsLoadConcurrencyLimit, DefMaxOfStatsLoadConcurrencyLimit)
	}
	if c.Performance.StatsLoadQueueSize < DefStatsLoadQueueSizeLimit || c.Performance.StatsLoadQueueSize > DefMaxOfStatsLoadQueueSizeLimit {
		return fmt.Errorf("stats-load-queue-size should be [%d, %d]", DefStatsLoadQueueSizeLimit, DefMaxOfStatsLoadQueueSizeLimit)
	}

	// test log level
	l := zap.NewAtomicLevel()
	return l.UnmarshalText([]byte(c.Log.Level))
}

// UpdateGlobal updates the global config, and provide a restore function that can be used to restore to the original.
func UpdateGlobal(f func(conf *Config)) {
	g := GetGlobalConfig()
	newConf := *g
	f(&newConf)
	StoreGlobalConfig(&newConf)
}

// RestoreFunc gets a function that restore the config to the current value.
func RestoreFunc() (restore func()) {
	g := GetGlobalConfig()
	return func() {
		StoreGlobalConfig(g)
	}
}

func hasRootPrivilege() bool {
	return os.Geteuid() == 0
}

// TableLockEnabled uses to check whether enabled the table lock feature.
func TableLockEnabled() bool {
	return GetGlobalConfig().EnableTableLock
}

// TableLockDelayClean uses to get the time of delay clean table lock.
var TableLockDelayClean = func() uint64 {
	return GetGlobalConfig().DelayCleanTableLock
}

// ToLogConfig converts *Log to *logutil.LogConfig.
func (l *Log) ToLogConfig() *logutil.LogConfig {
	return logutil.NewLogConfig(l.Level, l.Format, l.SlowQueryFile, l.File, l.getDisableTimestamp(), func(config *zaplog.Config) { config.DisableErrorVerbose = l.getDisableErrorStack() })
}

// ToTracingConfig converts *OpenTracing to *tracing.Configuration.
func (t *OpenTracing) ToTracingConfig() *tracing.Configuration {
	ret := &tracing.Configuration{
		Disabled:   !t.Enable,
		RPCMetrics: t.RPCMetrics,
		Reporter:   &tracing.ReporterConfig{},
		Sampler:    &tracing.SamplerConfig{},
	}
	ret.Reporter.QueueSize = t.Reporter.QueueSize
	ret.Reporter.BufferFlushInterval = t.Reporter.BufferFlushInterval
	ret.Reporter.LogSpans = t.Reporter.LogSpans
	ret.Reporter.LocalAgentHostPort = t.Reporter.LocalAgentHostPort

	ret.Sampler.Type = t.Sampler.Type
	ret.Sampler.Param = t.Sampler.Param
	ret.Sampler.SamplingServerURL = t.Sampler.SamplingServerURL
	ret.Sampler.MaxOperations = t.Sampler.MaxOperations
	ret.Sampler.SamplingRefreshInterval = t.Sampler.SamplingRefreshInterval
	return ret
}

func init() {
	initByLDFlags(versioninfo.TiDBEdition, checkBeforeDropLDFlag)
}

func initByLDFlags(edition, checkBeforeDropLDFlag string) {
	if edition != versioninfo.CommunityEdition {
		defaultConf.EnableTelemetry = false
	}
	conf := defaultConf
	StoreGlobalConfig(&conf)
	if checkBeforeDropLDFlag == "1" {
		CheckTableBeforeDrop = true
	}
}

// The following constants represents the valid action configurations for OOMAction.
// NOTE: Although the values is case-insensitive, we should use lower-case
// strings because the configuration value will be transformed to lower-case
// string and compared with these constants in the further usage.
const (
	OOMActionCancel = "cancel"
	OOMActionLog    = "log"
)

// hideConfig is used to filter a single line of config for hiding.
var hideConfig = []string{
	"index-usage-sync-lease",
}

// HideConfig is used to filter the configs that needs to be hidden.
func HideConfig(s string) string {
	configs := strings.Split(s, "\n")
	hideMap := make([]bool, len(configs))
	for i, c := range configs {
		for _, hc := range hideConfig {
			if strings.Contains(c, hc) {
				hideMap[i] = true
				break
			}
		}
	}
	var buf bytes.Buffer
	for i, c := range configs {
		if hideMap[i] {
			continue
		}
		if i != 0 {
			buf.WriteString("\n")
		}
		buf.WriteString(c)
	}
	return buf.String()
}

// ContainHiddenConfig checks whether it contains the configuration that needs to be hidden.
func ContainHiddenConfig(s string) bool {
	s = strings.ToLower(s)
	for _, hc := range hideConfig {
		if strings.Contains(s, hc) {
			return true
		}
	}
	return false
}<|MERGE_RESOLUTION|>--- conflicted
+++ resolved
@@ -944,14 +944,11 @@
 	"mem-quota-query":                    {},
 	"log.query-log-max-len":              {},
 	"performance.committer-concurrency":  {},
-<<<<<<< HEAD
+	"experimental.enable-global-kill":    {},
 	// use tidb_enable_prepared_plan_cache, tidb_prepared_plan_cache_size and tidb_prepared_plan_cache_memory_guard_ratio
 	"prepared-plan-cache.enabled":            {},
 	"prepared-plan-cache.capacity":           {},
 	"prepared-plan-cache.memory-guard-ratio": {},
-=======
-	"experimental.enable-global-kill":    {},
->>>>>>> 026480b7
 }
 
 func isAllDeprecatedConfigItems(items []string) bool {
