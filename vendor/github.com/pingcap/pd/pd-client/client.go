--- conflicted
+++ resolved
@@ -182,11 +182,7 @@
 		if err != nil || members.GetLeader() == nil || len(members.GetLeader().GetClientUrls()) == 0 {
 			select {
 			case <-c.ctx.Done():
-<<<<<<< HEAD
-				return errors.Trace(err)
-=======
 				return errors.WithStack(err)
->>>>>>> 67d75446
 			default:
 				continue
 			}
@@ -601,9 +597,6 @@
 	if err != nil {
 		cmdFailedDuration.WithLabelValues("get_region").Observe(time.Since(start).Seconds())
 		c.ScheduleCheckLeader()
-<<<<<<< HEAD
-		return nil, nil, errors.Trace(err)
-=======
 		return nil, nil, errors.WithStack(err)
 	}
 	return resp.GetRegion(), resp.GetLeader(), nil
@@ -628,7 +621,6 @@
 		cmdFailedDuration.WithLabelValues("get_prev_region").Observe(time.Since(start).Seconds())
 		c.ScheduleCheckLeader()
 		return nil, nil, errors.WithStack(err)
->>>>>>> 67d75446
 	}
 	return resp.GetRegion(), resp.GetLeader(), nil
 }
@@ -651,11 +643,7 @@
 	if err != nil {
 		cmdFailedDuration.WithLabelValues("get_region_byid").Observe(time.Since(start).Seconds())
 		c.ScheduleCheckLeader()
-<<<<<<< HEAD
-		return nil, nil, errors.Trace(err)
-=======
 		return nil, nil, errors.WithStack(err)
->>>>>>> 67d75446
 	}
 	return resp.GetRegion(), resp.GetLeader(), nil
 }
@@ -678,11 +666,7 @@
 	if err != nil {
 		cmdFailedDuration.WithLabelValues("get_store").Observe(time.Since(start).Seconds())
 		c.ScheduleCheckLeader()
-<<<<<<< HEAD
-		return nil, errors.Trace(err)
-=======
 		return nil, errors.WithStack(err)
->>>>>>> 67d75446
 	}
 	store := resp.GetStore()
 	if store == nil {
@@ -707,20 +691,12 @@
 		Header:    c.requestHeader(),
 		SafePoint: safePoint,
 	})
-<<<<<<< HEAD
-	requestDuration.WithLabelValues("update_gc_safe_point").Observe(time.Since(start).Seconds())
-=======
->>>>>>> 67d75446
 	cancel()
 
 	if err != nil {
 		cmdFailedDuration.WithLabelValues("update_gc_safe_point").Observe(time.Since(start).Seconds())
 		c.ScheduleCheckLeader()
-<<<<<<< HEAD
-		return 0, errors.Trace(err)
-=======
 		return 0, errors.WithStack(err)
->>>>>>> 67d75446
 	}
 	return resp.GetNewSafePoint(), nil
 }
