// Copyright 2017 PingCAP, Inc.
//
// Licensed under the Apache License, Version 2.0 (the "License");
// you may not use this file except in compliance with the License.
// You may obtain a copy of the License at
//
//     http://www.apache.org/licenses/LICENSE-2.0
//
// Unless required by applicable law or agreed to in writing, software
// distributed under the License is distributed on an "AS IS" BASIS,
// See the License for the specific language governing permissions and
// limitations under the License.

package handle

import (
	"bytes"
	"context"
	"fmt"
	"math"
	"strconv"
	"strings"
	"sync"
	"time"

	"github.com/pingcap/errors"
	"github.com/pingcap/log"
	"github.com/pingcap/parser/model"
	"github.com/pingcap/parser/mysql"
	"github.com/pingcap/parser/terror"
	"github.com/pingcap/tidb/infoschema"
	"github.com/pingcap/tidb/kv"
	"github.com/pingcap/tidb/metrics"
	"github.com/pingcap/tidb/sessionctx/stmtctx"
	"github.com/pingcap/tidb/sessionctx/variable"
	"github.com/pingcap/tidb/statistics"
	"github.com/pingcap/tidb/store/tikv/oracle"
	"github.com/pingcap/tidb/types"
	"github.com/pingcap/tidb/util/chunk"
	"github.com/pingcap/tidb/util/codec"
	"github.com/pingcap/tidb/util/logutil"
	"github.com/pingcap/tidb/util/ranger"
	"github.com/pingcap/tidb/util/sqlexec"
	"github.com/pingcap/tidb/util/timeutil"
	"go.uber.org/zap"
)

type tableDeltaMap map[int64]variable.TableDelta

func (m tableDeltaMap) update(id int64, delta int64, count int64, colSize *map[int64]int64) {
	item := m[id]
	item.Delta += delta
	item.Count += count
	if item.ColSize == nil {
		item.ColSize = make(map[int64]int64)
	}
	if colSize != nil {
		for key, val := range *colSize {
			item.ColSize[key] += val
		}
	}
	m[id] = item
}

type errorRateDelta struct {
	PkID         int64
	PkErrorRate  *statistics.ErrorRate
	IdxErrorRate map[int64]*statistics.ErrorRate
}

type errorRateDeltaMap map[int64]errorRateDelta

func (m errorRateDeltaMap) update(tableID int64, histID int64, rate float64, isIndex bool) {
	item := m[tableID]
	if isIndex {
		if item.IdxErrorRate == nil {
			item.IdxErrorRate = make(map[int64]*statistics.ErrorRate)
		}
		if item.IdxErrorRate[histID] == nil {
			item.IdxErrorRate[histID] = &statistics.ErrorRate{}
		}
		item.IdxErrorRate[histID].Update(rate)
	} else {
		if item.PkErrorRate == nil {
			item.PkID = histID
			item.PkErrorRate = &statistics.ErrorRate{}
		}
		item.PkErrorRate.Update(rate)
	}
	m[tableID] = item
}

func (m errorRateDeltaMap) merge(deltaMap errorRateDeltaMap) {
	for tableID, item := range deltaMap {
		tbl := m[tableID]
		for histID, errorRate := range item.IdxErrorRate {
			if tbl.IdxErrorRate == nil {
				tbl.IdxErrorRate = make(map[int64]*statistics.ErrorRate)
			}
			if tbl.IdxErrorRate[histID] == nil {
				tbl.IdxErrorRate[histID] = &statistics.ErrorRate{}
			}
			tbl.IdxErrorRate[histID].Merge(errorRate)
		}
		if item.PkErrorRate != nil {
			if tbl.PkErrorRate == nil {
				tbl.PkID = item.PkID
				tbl.PkErrorRate = &statistics.ErrorRate{}
			}
			tbl.PkErrorRate.Merge(item.PkErrorRate)
		}
		m[tableID] = tbl
	}
}

func (m errorRateDeltaMap) clear(tableID int64, histID int64, isIndex bool) {
	item := m[tableID]
	if isIndex {
		delete(item.IdxErrorRate, histID)
	} else {
		item.PkErrorRate = nil
	}
	m[tableID] = item
}

func (h *Handle) merge(s *SessionStatsCollector, rateMap errorRateDeltaMap) {
	for id, item := range s.mapper {
		h.globalMap.update(id, item.Delta, item.Count, &item.ColSize)
	}
	s.mapper = make(tableDeltaMap)
	rateMap.merge(s.rateMap)
	s.rateMap = make(errorRateDeltaMap)
	h.feedback.Merge(s.feedback)
	s.feedback = statistics.NewQueryFeedbackMap()
}

// SessionStatsCollector is a list item that holds the delta mapper. If you want to write or read mapper, you must lock it.
type SessionStatsCollector struct {
	sync.Mutex

	mapper   tableDeltaMap
	feedback *statistics.QueryFeedbackMap
	rateMap  errorRateDeltaMap
	next     *SessionStatsCollector
	// deleted is set to true when a session is closed. Every time we sweep the list, we will remove the useless collector.
	deleted bool
}

// Delete only sets the deleted flag true, it will be deleted from list when DumpStatsDeltaToKV is called.
func (s *SessionStatsCollector) Delete() {
	s.Lock()
	defer s.Unlock()
	s.deleted = true
}

// Update will updates the delta and count for one table id.
func (s *SessionStatsCollector) Update(id int64, delta int64, count int64, colSize *map[int64]int64) {
	s.Lock()
	defer s.Unlock()
	s.mapper.update(id, delta, count, colSize)
}

var (
	// MinLogScanCount is the minimum scan count for a feedback to be logged.
	MinLogScanCount = int64(1000)
	// MinLogErrorRate is the minimum error rate for a feedback to be logged.
	MinLogErrorRate = 0.5
)

// StoreQueryFeedback merges the feedback into stats collector.
func (s *SessionStatsCollector) StoreQueryFeedback(feedback interface{}, h *Handle) error {
	q := feedback.(*statistics.QueryFeedback)
	if !q.Valid || q.Hist == nil {
		return nil
	}
	err := h.RecalculateExpectCount(q)
	if err != nil {
		return errors.Trace(err)
	}
	rate := q.CalcErrorRate()
	if !(rate >= MinLogErrorRate && (q.Actual() >= MinLogScanCount || q.Expected >= MinLogScanCount)) {
		return nil
	}
	metrics.SignificantFeedbackCounter.Inc()
	metrics.StatsInaccuracyRate.Observe(rate)
	if log.GetLevel() == zap.DebugLevel {
		h.logDetailedInfo(q)
	}
	s.Lock()
	defer s.Unlock()
	isIndex := q.Tp == statistics.IndexType
	s.rateMap.update(q.PhysicalID, q.Hist.ID, rate, isIndex)
	s.feedback.Append(q)
	return nil
}

// NewSessionStatsCollector allocates a stats collector for a session.
func (h *Handle) NewSessionStatsCollector() *SessionStatsCollector {
	h.listHead.Lock()
	defer h.listHead.Unlock()
	newCollector := &SessionStatsCollector{
		mapper:   make(tableDeltaMap),
		rateMap:  make(errorRateDeltaMap),
		next:     h.listHead.next,
		feedback: statistics.NewQueryFeedbackMap(),
	}
	h.listHead.next = newCollector
	return newCollector
}

// IndexUsageInformation is the data struct to store index usage information.
type IndexUsageInformation struct {
	QueryCount   int64
	RowsSelected int64
	LastUsedAt   string
}

// GlobalIndexID is the key type for indexUsageMap.
type GlobalIndexID struct {
	TableID int64
	IndexID int64
}

type indexUsageMap map[GlobalIndexID]IndexUsageInformation

// SessionIndexUsageCollector is a list item that holds the index usage mapper. If you want to write or read mapper, you must lock it.
type SessionIndexUsageCollector struct {
	sync.Mutex

	mapper  indexUsageMap
	next    *SessionIndexUsageCollector
	deleted bool
}

func (m indexUsageMap) updateByKey(id GlobalIndexID, value *IndexUsageInformation) {
	item := m[id]
	item.QueryCount += value.QueryCount
	item.RowsSelected += value.RowsSelected
	if item.LastUsedAt < value.LastUsedAt {
		item.LastUsedAt = value.LastUsedAt
	}
	m[id] = item
}

func (m indexUsageMap) update(tableID int64, indexID int64, value *IndexUsageInformation) {
	id := GlobalIndexID{TableID: tableID, IndexID: indexID}
	m.updateByKey(id, value)
}

func (m indexUsageMap) merge(destMap indexUsageMap) {
	for id, item := range destMap {
		m.updateByKey(id, &item)
	}
}

// Update updates the mapper in SessionIndexUsageCollector.
func (s *SessionIndexUsageCollector) Update(tableID int64, indexID int64, value *IndexUsageInformation) {
	value.LastUsedAt = time.Now().Format(types.TimeFSPFormat)
	s.Lock()
	defer s.Unlock()
	s.mapper.update(tableID, indexID, value)
}

// Delete will set s.deleted to true which means it can be deleted from linked list.
func (s *SessionIndexUsageCollector) Delete() {
	s.Lock()
	defer s.Unlock()
	s.deleted = true
}

// NewSessionIndexUsageCollector will add a new SessionIndexUsageCollector into linked list headed by idxUsageListHead.
// idxUsageListHead always points to an empty SessionIndexUsageCollector as a sentinel node. So we let idxUsageListHead.next
// points to new item. It's helpful to sweepIdxUsageList.
func (h *Handle) NewSessionIndexUsageCollector() *SessionIndexUsageCollector {
	h.idxUsageListHead.Lock()
	defer h.idxUsageListHead.Unlock()
	newCollector := &SessionIndexUsageCollector{
		mapper: make(indexUsageMap),
		next:   h.idxUsageListHead.next,
	}
	h.idxUsageListHead.next = newCollector
	return newCollector
}

// sweepIdxUsageList will loop over the list, merge each session's local index usage information into handle
// and remove closed session's collector.
// For convenience, we keep idxUsageListHead always points to sentinel node. So that we don't need to consider corner case.
func (h *Handle) sweepIdxUsageList() indexUsageMap {
	prev := h.idxUsageListHead
	prev.Lock()
	mapper := make(indexUsageMap)
	for curr := prev.next; curr != nil; curr = curr.next {
		curr.Lock()
		mapper.merge(curr.mapper)
		if curr.deleted {
			prev.next = curr.next
			curr.Unlock()
		} else {
			prev.Unlock()
			curr.mapper = make(indexUsageMap)
			prev = curr
		}
	}
	prev.Unlock()
	return mapper
}

// DumpIndexUsageToKV will dump in-memory index usage information to KV.
func (h *Handle) DumpIndexUsageToKV() error {
	ctx := context.Background()
	mapper := h.sweepIdxUsageList()
	for id, value := range mapper {
		const sql = `insert into mysql.SCHEMA_INDEX_USAGE values (%?, %?, %?, %?, %?) on duplicate key update query_count=query_count+%?, rows_selected=rows_selected+%?, last_used_at=greatest(last_used_at, %?)`
		_, _, err := h.execRestrictedSQL(ctx, sql, id.TableID, id.IndexID, value.QueryCount, value.RowsSelected, value.LastUsedAt, value.QueryCount, value.RowsSelected, value.LastUsedAt)
		if err != nil {
			return err
		}
	}
	return nil
}

// GCIndexUsage will delete the usage information of those indexes that do not exist.
func (h *Handle) GCIndexUsage() error {
	// For performance and implementation reasons, mysql.schema_index_usage doesn't handle DDL.
	// We periodically delete the usage information of non-existent indexes through information_schema.tidb_indexes.
	// This sql will delete the usage information of those indexes that not in information_schema.tidb_indexes.
	sql := `delete from mysql.SCHEMA_INDEX_USAGE as stats where stats.index_id not in (select idx.index_id from information_schema.tidb_indexes as idx)`
	_, _, err := h.execRestrictedSQL(context.Background(), sql)
	return err
}

var (
	// DumpStatsDeltaRatio is the lower bound of `Modify Count / Table Count` for stats delta to be dumped.
	DumpStatsDeltaRatio = 1 / 10000.0
	// dumpStatsMaxDuration is the max duration since last update.
	dumpStatsMaxDuration = time.Hour
)

// needDumpStatsDelta returns true when only updates a small portion of the table and the time since last update
// do not exceed one hour.
func needDumpStatsDelta(h *Handle, id int64, item variable.TableDelta, currentTime time.Time) bool {
	if item.InitTime.IsZero() {
		item.InitTime = currentTime
	}
	tbl, ok := h.statsCache.Load().(statsCache).tables[id]
	if !ok {
		// No need to dump if the stats is invalid.
		return false
	}
	if currentTime.Sub(item.InitTime) > dumpStatsMaxDuration {
		// Dump the stats to kv at least once an hour.
		return true
	}
	if tbl.Count == 0 || float64(item.Count)/float64(tbl.Count) > DumpStatsDeltaRatio {
		// Dump the stats when there are many modifications.
		return true
	}
	return false
}

type dumpMode bool

const (
	// DumpAll indicates dump all the delta info in to kv.
	DumpAll dumpMode = true
	// DumpDelta indicates dump part of the delta info in to kv.
	DumpDelta dumpMode = false
)

// sweepList will loop over the list, merge each session's local stats into handle
// and remove closed session's collector.
func (h *Handle) sweepList() {
	prev := h.listHead
	prev.Lock()
	errorRateMap := make(errorRateDeltaMap)
	for curr := prev.next; curr != nil; curr = curr.next {
		curr.Lock()
		// Merge the session stats into handle and error rate map.
		h.merge(curr, errorRateMap)
		if curr.deleted {
			prev.next = curr.next
			// Since the session is already closed, we can safely unlock it here.
			curr.Unlock()
		} else {
			// Unlock the previous lock, so we only holds at most two session's lock at the same time.
			prev.Unlock()
			prev = curr
		}
	}
	prev.Unlock()
	h.mu.Lock()
	h.mu.rateMap.merge(errorRateMap)
	h.mu.Unlock()
	h.siftFeedbacks()
}

// siftFeedbacks eliminates feedbacks which are overlapped with others. It is a tradeoff between
// feedback accuracy and its overhead.
func (h *Handle) siftFeedbacks() {
	sc := &stmtctx.StatementContext{TimeZone: time.UTC}
	for k, qs := range h.feedback.Feedbacks {
		fbs := make([]statistics.Feedback, 0, len(qs)*2)
		for _, q := range qs {
			fbs = append(fbs, q.Feedback...)
		}
		if len(fbs) == 0 {
			delete(h.feedback.Feedbacks, k)
			continue
		}
		h.feedback.Feedbacks[k] = h.feedback.Feedbacks[k][:1]
		h.feedback.Feedbacks[k][0].Feedback, _ = statistics.NonOverlappedFeedbacks(sc, fbs)
	}
	h.feedback.Size = len(h.feedback.Feedbacks)
}

// DumpStatsDeltaToKV sweeps the whole list and updates the global map, then we dumps every table that held in map to KV.
// If the mode is `DumpDelta`, it will only dump that delta info that `Modify Count / Table Count` greater than a ratio.
func (h *Handle) DumpStatsDeltaToKV(mode dumpMode) error {
	h.sweepList()
	currentTime := time.Now()
	for id, item := range h.globalMap {
		if mode == DumpDelta && !needDumpStatsDelta(h, id, item, currentTime) {
			continue
		}
		updated, err := h.dumpTableStatCountToKV(id, item)
		if err != nil {
			return errors.Trace(err)
		}
		if updated {
			h.globalMap.update(id, -item.Delta, -item.Count, nil)
		}
		if err = h.dumpTableStatColSizeToKV(id, item); err != nil {
			return errors.Trace(err)
		}
		if updated {
			delete(h.globalMap, id)
		} else {
			m := h.globalMap[id]
			m.ColSize = nil
			h.globalMap[id] = m
		}
	}
	return nil
}

// dumpTableStatDeltaToKV dumps a single delta with some table to KV and updates the version.
func (h *Handle) dumpTableStatCountToKV(id int64, delta variable.TableDelta) (updated bool, err error) {
	if delta.Count == 0 {
		return true, nil
	}
	h.mu.Lock()
	defer h.mu.Unlock()
	ctx := context.TODO()
	exec := h.mu.ctx.(sqlexec.SQLExecutor)
	_, err = exec.ExecuteInternal(ctx, "begin")
	if err != nil {
		return false, errors.Trace(err)
	}
	defer func() {
		err = finishTransaction(context.Background(), exec, err)
	}()

	txn, err := h.mu.ctx.Txn(true)
	if err != nil {
		return false, errors.Trace(err)
	}
	startTS := txn.StartTS()
	if delta.Delta < 0 {
		_, err = exec.ExecuteInternal(ctx, "update mysql.stats_meta set version = %?, count = count - %?, modify_count = modify_count + %? where table_id = %? and count >= %?", startTS, -delta.Delta, delta.Count, id, -delta.Delta)
	} else {
		_, err = exec.ExecuteInternal(ctx, "update mysql.stats_meta set version = %?, count = count + %?, modify_count = modify_count + %? where table_id = %?", startTS, delta.Delta, delta.Count, id)
	}
	if err != nil {
		return false, errors.Trace(err)
	}
	updated = h.mu.ctx.GetSessionVars().StmtCtx.AffectedRows() > 0
	return
}

func (h *Handle) dumpTableStatColSizeToKV(id int64, delta variable.TableDelta) error {
	if len(delta.ColSize) == 0 {
		return nil
	}
	values := make([]string, 0, len(delta.ColSize))
	for histID, deltaColSize := range delta.ColSize {
		if deltaColSize == 0 {
			continue
		}
		values = append(values, fmt.Sprintf("(%d, 0, %d, 0, %d)", id, histID, deltaColSize))
	}
	if len(values) == 0 {
		return nil
	}
	sql := fmt.Sprintf("insert into mysql.stats_histograms (table_id, is_index, hist_id, distinct_count, tot_col_size) "+
		"values %s on duplicate key update tot_col_size = tot_col_size + values(tot_col_size)", strings.Join(values, ","))
	_, _, err := h.execRestrictedSQL(context.Background(), sql)
	return errors.Trace(err)
}

// DumpStatsFeedbackToKV dumps the stats feedback to KV.
func (h *Handle) DumpStatsFeedbackToKV() error {
	var err error
	for _, fbs := range h.feedback.Feedbacks {
		for _, fb := range fbs {
			if fb.Tp == statistics.PkType {
				err = h.DumpFeedbackToKV(fb)
			} else {
				t, ok := h.statsCache.Load().(statsCache).tables[fb.PhysicalID]
				if !ok {
					continue
				}
				idx, ok := t.Indices[fb.Hist.ID]
				if !ok {
					continue
				}
				if idx.StatsVer == statistics.Version1 {
					err = h.DumpFeedbackForIndex(fb, t)
				} else {
					err = h.DumpFeedbackToKV(fb)
				}
			}
			if err != nil {
				// For simplicity, we just drop other feedbacks in case of error.
				break
			}
		}
	}
	h.feedback = statistics.NewQueryFeedbackMap()
	return errors.Trace(err)
}

// DumpFeedbackToKV dumps the given feedback to physical kv layer.
func (h *Handle) DumpFeedbackToKV(fb *statistics.QueryFeedback) error {
	vals, err := statistics.EncodeFeedback(fb)
	if err != nil {
		logutil.BgLogger().Debug("error occurred when encoding feedback", zap.Error(err))
		return nil
	}
	var isIndex int64
	if fb.Tp == statistics.IndexType {
		isIndex = 1
	}
	const sql = "insert into mysql.stats_feedback (table_id, hist_id, is_index, feedback) values (%?, %?, %?, %?)"
	h.mu.Lock()
	_, err = h.mu.ctx.(sqlexec.SQLExecutor).ExecuteInternal(context.TODO(), sql, fb.PhysicalID, fb.Hist.ID, isIndex, vals)
	h.mu.Unlock()
	if err != nil {
		metrics.DumpFeedbackCounter.WithLabelValues(metrics.LblError).Inc()
	} else {
		metrics.DumpFeedbackCounter.WithLabelValues(metrics.LblOK).Inc()
	}
	return errors.Trace(err)
}

// UpdateStatsByLocalFeedback will update statistics by the local feedback.
// Currently, we dump the feedback with the period of 10 minutes, which means
// it takes 10 minutes for a feedback to take effect. However, we can use the
// feedback locally on this tidb-server, so it could be used more timely.
func (h *Handle) UpdateStatsByLocalFeedback(is infoschema.InfoSchema) {
	h.sweepList()
OUTER:
	for _, fbs := range h.feedback.Feedbacks {
		for _, fb := range fbs {
			h.mu.Lock()
			table, ok := h.getTableByPhysicalID(is, fb.PhysicalID)
			h.mu.Unlock()
			if !ok {
				continue
			}
			tblStats := h.GetPartitionStats(table.Meta(), fb.PhysicalID)
			newTblStats := tblStats.Copy()
			if fb.Tp == statistics.IndexType {
				idx, ok := tblStats.Indices[fb.Hist.ID]
				if !ok || idx.Histogram.Len() == 0 {
					continue
				}
				newIdx := *idx
				eqFB, ranFB := statistics.SplitFeedbackByQueryType(fb.Feedback)
				if idx.StatsVer >= statistics.Version2 {
					// // For StatsVersion higher than Version1, the topn is extracted out of histogram. So we don't update the histogram if the feedback overlaps with some topn.
					// ranFB = statistics.CleanRangeFeedbackByTopN(ranFB, idx.TopN)
					continue OUTER
				}
				newIdx.CMSketch, newIdx.TopN = statistics.UpdateCMSketchAndTopN(idx.CMSketch, idx.TopN, eqFB)
				newIdx.Histogram = *statistics.UpdateHistogram(&idx.Histogram, &statistics.QueryFeedback{Feedback: ranFB}, int(idx.StatsVer))
				newIdx.Histogram.PreCalculateScalar()
				newIdx.Flag = statistics.ResetAnalyzeFlag(newIdx.Flag)
				newTblStats.Indices[fb.Hist.ID] = &newIdx
			} else {
				col, ok := tblStats.Columns[fb.Hist.ID]
				if !ok || col.Histogram.Len() == 0 {
					continue
				}
				if col.StatsVer >= statistics.Version2 {
					// // For StatsVersion higher than Version1, the topn is extracted out of histogram. So we don't update the histogram if the feedback overlaps with some topn.
					// ranFB = statistics.CleanRangeFeedbackByTopN(ranFB, idx.TopN)
					continue OUTER
				}
				newCol := *col
				// only use the range query to update primary key
				_, ranFB := statistics.SplitFeedbackByQueryType(fb.Feedback)
				newFB := &statistics.QueryFeedback{Feedback: ranFB}
				newFB = newFB.DecodeIntValues()
				newCol.Histogram = *statistics.UpdateHistogram(&col.Histogram, newFB, statistics.Version1)
				newCol.Flag = statistics.ResetAnalyzeFlag(newCol.Flag)
				newTblStats.Columns[fb.Hist.ID] = &newCol
			}
			oldCache := h.statsCache.Load().(statsCache)
			h.updateStatsCache(oldCache.update([]*statistics.Table{newTblStats}, nil, oldCache.version))
		}
	}
}

// UpdateErrorRate updates the error rate of columns from h.rateMap to cache.
func (h *Handle) UpdateErrorRate(is infoschema.InfoSchema) {
	h.mu.Lock()
	tbls := make([]*statistics.Table, 0, len(h.mu.rateMap))
	for id, item := range h.mu.rateMap {
		table, ok := h.getTableByPhysicalID(is, id)
		if !ok {
			continue
		}
		tbl := h.GetPartitionStats(table.Meta(), id).Copy()
		if item.PkErrorRate != nil && tbl.Columns[item.PkID] != nil {
			col := *tbl.Columns[item.PkID]
			col.ErrorRate.Merge(item.PkErrorRate)
			tbl.Columns[item.PkID] = &col
		}
		for key, val := range item.IdxErrorRate {
			if tbl.Indices[key] == nil {
				continue
			}
			idx := *tbl.Indices[key]
			idx.ErrorRate.Merge(val)
			tbl.Indices[key] = &idx
		}
		tbls = append(tbls, tbl)
		delete(h.mu.rateMap, id)
	}
	h.mu.Unlock()
	oldCache := h.statsCache.Load().(statsCache)
	h.updateStatsCache(oldCache.update(tbls, nil, oldCache.version))
}

// HandleUpdateStats update the stats using feedback.
func (h *Handle) HandleUpdateStats(is infoschema.InfoSchema) error {
	ctx := context.Background()
	tables, _, err := h.execRestrictedSQL(ctx, "SELECT distinct table_id from mysql.stats_feedback")
	if err != nil {
		return errors.Trace(err)
	}
	if len(tables) == 0 {
		return nil
	}

	for _, ptbl := range tables {
		// this func lets `defer` works normally, where `Close()` should be called before any return
		err = func() error {
			tbl := ptbl.GetInt64(0)
			const sql = "select table_id, hist_id, is_index, feedback from mysql.stats_feedback where table_id=%? order by hist_id, is_index"
			rc, err := h.mu.ctx.(sqlexec.SQLExecutor).ExecuteInternal(context.TODO(), sql, tbl)
			if err != nil {
				return errors.Trace(err)
			}
			defer terror.Call(rc.Close)
			tableID, histID, isIndex := int64(-1), int64(-1), int64(-1)
			var rows []chunk.Row
			for {
				req := rc.NewChunk()
				iter := chunk.NewIterator4Chunk(req)
				err := rc.Next(context.TODO(), req)
				if err != nil {
					return errors.Trace(err)
				}
				if req.NumRows() == 0 {
					if len(rows) > 0 {
						if err := h.handleSingleHistogramUpdate(is, rows); err != nil {
							return errors.Trace(err)
						}
					}
					break
				}
				for row := iter.Begin(); row != iter.End(); row = iter.Next() {
					// len(rows) > 100000 limits the rows to avoid OOM
					if row.GetInt64(0) != tableID || row.GetInt64(1) != histID || row.GetInt64(2) != isIndex || len(rows) > 100000 {
						if len(rows) > 0 {
							if err := h.handleSingleHistogramUpdate(is, rows); err != nil {
								return errors.Trace(err)
							}
						}
						tableID, histID, isIndex = row.GetInt64(0), row.GetInt64(1), row.GetInt64(2)
						rows = rows[:0]
					}
					rows = append(rows, row)
				}
			}
			return nil
		}()
		if err != nil {
			return err
		}
	}
	return nil
}

// handleSingleHistogramUpdate updates the Histogram and CM Sketch using these feedbacks. All the feedbacks for
// the same index or column are gathered in `rows`.
func (h *Handle) handleSingleHistogramUpdate(is infoschema.InfoSchema, rows []chunk.Row) (err error) {
	physicalTableID, histID, isIndex := rows[0].GetInt64(0), rows[0].GetInt64(1), rows[0].GetInt64(2)
	defer func() {
		if err == nil {
			err = errors.Trace(h.deleteOutdatedFeedback(physicalTableID, histID, isIndex))
		}
	}()
	h.mu.Lock()
	table, ok := h.getTableByPhysicalID(is, physicalTableID)
	h.mu.Unlock()
	// The table has been deleted.
	if !ok {
		return nil
	}
	var tbl *statistics.Table
	if table.Meta().GetPartitionInfo() == nil || h.CurrentPruneMode() == variable.Dynamic {
		tbl = h.GetTableStats(table.Meta())
	} else {
		tbl = h.GetPartitionStats(table.Meta(), physicalTableID)
	}
	var cms *statistics.CMSketch
	var hist *statistics.Histogram
	var topN *statistics.TopN
	var fms *statistics.FMSketch
	var statsVer int64 = statistics.Version1
	if isIndex == 1 {
		idx, ok := tbl.Indices[histID]
		statsVer = idx.StatsVer
		if statsVer >= 2 {
			logutil.BgLogger().Warn("[stats] Feedback is discarded because statistics on this table is version 2, which is incompatible with feedback. "+
				"Please consider setting feedback-probability to 0.0 in config file to disable query feedback.",
				zap.Int64("table_id", physicalTableID), zap.Int64("hist_id", histID), zap.Int64("is_index", isIndex))
			return err
		}
		if ok && idx.Histogram.Len() > 0 {
			statsVer = idx.StatsVer
			idxHist := idx.Histogram
			hist = &idxHist
			cms = idx.CMSketch.Copy()
			topN = idx.TopN.Copy()
		}
	} else {
		col, ok := tbl.Columns[histID]
		if ok && col.StatsVer >= 2 {
			logutil.BgLogger().Warn("[stats] Feedback is discarded because statistics on this table is version 2, which is incompatible with feedback. "+
				"Please consider setting feedback-probability to 0.0 in config file to disable query feedback.",
				zap.Int64("table_id", physicalTableID), zap.Int64("hist_id", histID), zap.Int64("is_index", isIndex))
			return err
		}
		if ok && col.Histogram.Len() > 0 {
			colHist := col.Histogram
			hist = &colHist
			fms = col.FMSketch
		}
	}
	// The column or index has been deleted.
	if hist == nil {
		return nil
	}
	q := &statistics.QueryFeedback{}
	for _, row := range rows {
		err1 := statistics.DecodeFeedback(row.GetBytes(3), q, cms, topN, hist.Tp)
		if err1 != nil {
			logutil.BgLogger().Debug("decode feedback failed", zap.Error(err1))
		}
	}
	err = h.dumpStatsUpdateToKV(physicalTableID, isIndex, q, hist, cms, topN, fms, statsVer)
	return errors.Trace(err)
}

func (h *Handle) deleteOutdatedFeedback(tableID, histID, isIndex int64) error {
	h.mu.Lock()
	defer h.mu.Unlock()
	hasData := true
	for hasData {
		sql := "delete from mysql.stats_feedback where table_id = %? and hist_id = %? and is_index = %? limit 10000"
		_, err := h.mu.ctx.(sqlexec.SQLExecutor).ExecuteInternal(context.TODO(), sql, tableID, histID, isIndex)
		if err != nil {
			return errors.Trace(err)
		}
		hasData = h.mu.ctx.GetSessionVars().StmtCtx.AffectedRows() > 0
	}
	return nil
}

func (h *Handle) dumpStatsUpdateToKV(tableID, isIndex int64, q *statistics.QueryFeedback, hist *statistics.Histogram, cms *statistics.CMSketch, topN *statistics.TopN, fms *statistics.FMSketch, statsVersion int64) error {
	hist = statistics.UpdateHistogram(hist, q, int(statsVersion))
	err := h.SaveStatsToStorage(tableID, -1, int(isIndex), hist, cms, topN, fms, int(statsVersion), 0)
	metrics.UpdateStatsCounter.WithLabelValues(metrics.RetLabel(err)).Inc()
	return errors.Trace(err)
}

const (
	// StatsOwnerKey is the stats owner path that is saved to etcd.
	StatsOwnerKey = "/tidb/stats/owner"
	// StatsPrompt is the prompt for stats owner manager.
	StatsPrompt = "stats"
)

// AutoAnalyzeMinCnt means if the count of table is less than this value, we needn't do auto analyze.
var AutoAnalyzeMinCnt int64 = 1000

// TableAnalyzed checks if the table is analyzed.
func TableAnalyzed(tbl *statistics.Table) bool {
	for _, col := range tbl.Columns {
		if col.Count > 0 {
			return true
		}
	}
	for _, idx := range tbl.Indices {
		if idx.Histogram.Len() > 0 {
			return true
		}
	}
	return false
}

// NeedAnalyzeTable checks if we need to analyze the table:
// 1. If the table has never been analyzed, we need to analyze it when it has
//    not been modified for a while.
// 2. If the table had been analyzed before, we need to analyze it when
//    "tbl.ModifyCount/tbl.Count > autoAnalyzeRatio" and the current time is
//    between `start` and `end`.
func NeedAnalyzeTable(tbl *statistics.Table, limit time.Duration, autoAnalyzeRatio float64, start, end, now time.Time) (bool, string) {
	analyzed := TableAnalyzed(tbl)
	if !analyzed {
		t := time.Unix(0, oracle.ExtractPhysical(tbl.Version)*int64(time.Millisecond))
		dur := time.Since(t)
		return dur >= limit, fmt.Sprintf("table unanalyzed, time since last updated %vs", dur)
	}
	// Auto analyze is disabled.
	if autoAnalyzeRatio == 0 {
		return false, ""
	}
	// No need to analyze it.
	if float64(tbl.ModifyCount)/float64(tbl.Count) <= autoAnalyzeRatio {
		return false, ""
	}
	// Tests if current time is within the time period.
	return timeutil.WithinDayTimePeriod(start, end, now), fmt.Sprintf("too many modifications(%v/%v>%v)", tbl.ModifyCount, tbl.Count, autoAnalyzeRatio)
}

func (h *Handle) getAutoAnalyzeParameters() map[string]string {
	ctx := context.Background()
	sql := "select variable_name, variable_value from mysql.global_variables where variable_name in (%?, %?, %?)"
	rows, _, err := h.execRestrictedSQL(ctx, sql, variable.TiDBAutoAnalyzeRatio, variable.TiDBAutoAnalyzeStartTime, variable.TiDBAutoAnalyzeEndTime)
	if err != nil {
		return map[string]string{}
	}
	parameters := make(map[string]string, len(rows))
	for _, row := range rows {
		parameters[row.GetString(0)] = row.GetString(1)
	}
	return parameters
}

func parseAutoAnalyzeRatio(ratio string) float64 {
	autoAnalyzeRatio, err := strconv.ParseFloat(ratio, 64)
	if err != nil {
		return variable.DefAutoAnalyzeRatio
	}
	return math.Max(autoAnalyzeRatio, 0)
}

func parseAnalyzePeriod(start, end string) (time.Time, time.Time, error) {
	if start == "" {
		start = variable.DefAutoAnalyzeStartTime
	}
	if end == "" {
		end = variable.DefAutoAnalyzeEndTime
	}
	s, err := time.ParseInLocation(variable.FullDayTimeFormat, start, time.UTC)
	if err != nil {
		return s, s, errors.Trace(err)
	}
	e, err := time.ParseInLocation(variable.FullDayTimeFormat, end, time.UTC)
	return s, e, err
}

// HandleAutoAnalyze analyzes the newly created table or index.
func (h *Handle) HandleAutoAnalyze(is infoschema.InfoSchema) {
	err := h.UpdateSessionVar()
	if err != nil {
		logutil.BgLogger().Error("[stats] update analyze version for auto analyze session failed", zap.Error(err))
		return
	}
	dbs := is.AllSchemaNames()
	parameters := h.getAutoAnalyzeParameters()
	autoAnalyzeRatio := parseAutoAnalyzeRatio(parameters[variable.TiDBAutoAnalyzeRatio])
	start, end, err := parseAnalyzePeriod(parameters[variable.TiDBAutoAnalyzeStartTime], parameters[variable.TiDBAutoAnalyzeEndTime])
	if err != nil {
		logutil.BgLogger().Error("[stats] parse auto analyze period failed", zap.Error(err))
		return
	}
	pruneMode := h.CurrentPruneMode()
	for _, db := range dbs {
		tbls := is.SchemaTables(model.NewCIStr(db))
		for _, tbl := range tbls {
			tblInfo := tbl.Meta()
			pi := tblInfo.GetPartitionInfo()
<<<<<<< HEAD
			if pi == nil {
=======
			if pi == nil || pruneMode == variable.Dynamic {
>>>>>>> e1004a2c
				statsTbl := h.GetTableStats(tblInfo)
				sql := "analyze table %n.%n"
				analyzed := h.autoAnalyzeTable(tblInfo, statsTbl, start, end, autoAnalyzeRatio, sql, db, tblInfo.Name.O)
				if analyzed {
					return
				}
				continue
			}
<<<<<<< HEAD
			if pruneMode == variable.DynamicOnly {
				analyzed := h.autoAnalyzePartitionTable(tblInfo, pi, db, start, end, autoAnalyzeRatio)
				if analyzed {
					return
=======
			if pruneMode == variable.Static {
				for _, def := range pi.Definitions {
					sql := "analyze table %n.%n partition %n"
					statsTbl := h.GetPartitionStats(tblInfo, def.ID)
					analyzed := h.autoAnalyzeTable(tblInfo, statsTbl, start, end, autoAnalyzeRatio, sql, db, tblInfo.Name.O, def.Name.O)
					if analyzed {
						return
					}
					continue
>>>>>>> e1004a2c
				}
				continue
			}
			for _, def := range pi.Definitions {
				sql := "analyze table %n.%n partition %n"
				statsTbl := h.GetPartitionStats(tblInfo, def.ID)
				analyzed := h.autoAnalyzeTable(tblInfo, statsTbl, start, end, autoAnalyzeRatio, sql, db, tblInfo.Name.O, def.Name.O)
				if analyzed {
					return
				}
			}
		}
	}
}

func (h *Handle) autoAnalyzeTable(tblInfo *model.TableInfo, statsTbl *statistics.Table, start, end time.Time, ratio float64, sql string, params ...interface{}) bool {
	if statsTbl.Pseudo || statsTbl.Count < AutoAnalyzeMinCnt {
		return false
	}
	if needAnalyze, reason := NeedAnalyzeTable(statsTbl, 20*h.Lease(), ratio, start, end, time.Now()); needAnalyze {
		logutil.BgLogger().Info("[stats] auto analyze triggered", zap.String("sql", sql), zap.String("reason", reason))
		tableStatsVer := h.mu.ctx.GetSessionVars().AnalyzeVersion
		statistics.CheckAnalyzeVerOnTable(statsTbl, &tableStatsVer)
		h.execAutoAnalyze(tableStatsVer, sql, params...)
		return true
	}
	for _, idx := range tblInfo.Indices {
		if _, ok := statsTbl.Indices[idx.ID]; !ok && idx.State == model.StatePublic {
			logutil.BgLogger().Info("[stats] auto analyze for unanalyzed", zap.String("sql", sql))
			tableStatsVer := h.mu.ctx.GetSessionVars().AnalyzeVersion
			statistics.CheckAnalyzeVerOnTable(statsTbl, &tableStatsVer)
			h.execAutoAnalyze(tableStatsVer, sql+" index %n", append(params, idx.Name.O)...)
			return true
		}
	}
	return false
}

func (h *Handle) autoAnalyzePartitionTable(tblInfo *model.TableInfo, pi *model.PartitionInfo, db string, start, end time.Time, ratio float64) bool {
	tableStatsVer := h.mu.ctx.GetSessionVars().AnalyzeVersion
	partitionNames := make([]interface{}, 0, len(pi.Definitions))
	for _, def := range pi.Definitions {
		partitionStatsTbl := h.GetPartitionStats(tblInfo, def.ID)
		if partitionStatsTbl.Pseudo || partitionStatsTbl.Count < AutoAnalyzeMinCnt {
			continue
		}
		if needAnalyze, _ := NeedAnalyzeTable(partitionStatsTbl, 20*h.Lease(), ratio, start, end, time.Now()); needAnalyze {
			partitionNames = append(partitionNames, def.Name.O)
			statistics.CheckAnalyzeVerOnTable(partitionStatsTbl, &tableStatsVer)
		}
	}
	getSQL := func(prefix, suffix string, numPartitions int) string {
		var sqlBuilder strings.Builder
		sqlBuilder.WriteString(prefix)
		for i := 0; i < numPartitions; i++ {
			if i != 0 {
				sqlBuilder.WriteString(",")
			}
			sqlBuilder.WriteString(" %n")
		}
		sqlBuilder.WriteString(suffix)
		return sqlBuilder.String()
	}
	if len(partitionNames) > 0 {
		logutil.BgLogger().Info("[stats] auto analyze triggered")
		sql := getSQL("analyze table %n.%n partition", "", len(partitionNames))
		params := append([]interface{}{db, tblInfo.Name.O}, partitionNames...)
		statsTbl := h.GetTableStats(tblInfo)
		statistics.CheckAnalyzeVerOnTable(statsTbl, &tableStatsVer)
		h.execAutoAnalyze(tableStatsVer, sql, params...)
		return true
	}
	for _, idx := range tblInfo.Indices {
		if idx.State != model.StatePublic {
			continue
		}
		for _, def := range pi.Definitions {
			partitionStatsTbl := h.GetPartitionStats(tblInfo, def.ID)
			if _, ok := partitionStatsTbl.Indices[idx.ID]; !ok {
				partitionNames = append(partitionNames, def.Name.O)
				statistics.CheckAnalyzeVerOnTable(partitionStatsTbl, &tableStatsVer)
			}
		}
		if len(partitionNames) > 0 {
			logutil.BgLogger().Info("[stats] auto analyze for unanalyzed")
			sql := getSQL("analyze table %n.%n partition", " index %n", len(partitionNames))
			params := append([]interface{}{db, tblInfo.Name.O}, partitionNames...)
			params = append(params, idx.Name.O)
			statsTbl := h.GetTableStats(tblInfo)
			statistics.CheckAnalyzeVerOnTable(statsTbl, &tableStatsVer)
			h.execAutoAnalyze(tableStatsVer, sql, params...)
			return true
		}
	}
	return false
}

var execOptionForAnalyze = map[int]sqlexec.OptionFuncAlias{
	statistics.Version0: sqlexec.ExecOptionAnalyzeVer1,
	statistics.Version1: sqlexec.ExecOptionAnalyzeVer1,
	statistics.Version2: sqlexec.ExecOptionAnalyzeVer2,
}

func (h *Handle) execAutoAnalyze(statsVer int, sql string, params ...interface{}) {
	startTime := time.Now()
	_, _, err := h.execRestrictedSQLWithStatsVer(context.Background(), statsVer, sql, params...)
	dur := time.Since(startTime)
	metrics.AutoAnalyzeHistogram.Observe(dur.Seconds())
	if err != nil {
		logutil.BgLogger().Error("[stats] auto analyze failed", zap.String("sql", sql), zap.Duration("cost_time", dur), zap.Error(err))
		metrics.AutoAnalyzeCounter.WithLabelValues("failed").Inc()
	} else {
		metrics.AutoAnalyzeCounter.WithLabelValues("succ").Inc()
	}
}

// formatBuckets formats bucket from lowBkt to highBkt.
func formatBuckets(hg *statistics.Histogram, lowBkt, highBkt, idxCols int) string {
	if lowBkt == highBkt {
		return hg.BucketToString(lowBkt, idxCols)
	}
	if lowBkt+1 == highBkt {
		return fmt.Sprintf("%s, %s", hg.BucketToString(lowBkt, idxCols), hg.BucketToString(highBkt, idxCols))
	}
	// do not care the middle buckets
	return fmt.Sprintf("%s, (%d buckets, total count %d), %s", hg.BucketToString(lowBkt, idxCols),
		highBkt-lowBkt-1, hg.Buckets[highBkt-1].Count-hg.Buckets[lowBkt].Count, hg.BucketToString(highBkt, idxCols))
}

func colRangeToStr(c *statistics.Column, ran *ranger.Range, actual int64, factor float64) string {
	lowCount, lowBkt := c.LessRowCountWithBktIdx(ran.LowVal[0])
	highCount, highBkt := c.LessRowCountWithBktIdx(ran.HighVal[0])
	return fmt.Sprintf("range: %s, actual: %d, expected: %d, buckets: {%s}", ran.String(), actual,
		int64((highCount-lowCount)*factor), formatBuckets(&c.Histogram, lowBkt, highBkt, 0))
}

func logForIndexRange(idx *statistics.Index, ran *ranger.Range, actual int64, factor float64) string {
	sc := &stmtctx.StatementContext{TimeZone: time.UTC}
	lb, err := codec.EncodeKey(sc, nil, ran.LowVal...)
	if err != nil {
		return ""
	}
	rb, err := codec.EncodeKey(sc, nil, ran.HighVal...)
	if err != nil {
		return ""
	}
	if idx.CMSketch != nil && bytes.Compare(kv.Key(lb).PrefixNext(), rb) >= 0 {
		str, err := types.DatumsToString(ran.LowVal, true)
		if err != nil {
			return ""
		}
		return fmt.Sprintf("value: %s, actual: %d, expected: %d", str, actual, int64(float64(idx.QueryBytes(lb))*factor))
	}
	l, r := types.NewBytesDatum(lb), types.NewBytesDatum(rb)
	lowCount, lowBkt := idx.LessRowCountWithBktIdx(l)
	highCount, highBkt := idx.LessRowCountWithBktIdx(r)
	return fmt.Sprintf("range: %s, actual: %d, expected: %d, histogram: {%s}", ran.String(), actual,
		int64((highCount-lowCount)*factor), formatBuckets(&idx.Histogram, lowBkt, highBkt, len(idx.Info.Columns)))
}

func logForIndex(prefix string, t *statistics.Table, idx *statistics.Index, ranges []*ranger.Range, actual []int64, factor float64) {
	sc := &stmtctx.StatementContext{TimeZone: time.UTC}
	if idx.CMSketch == nil || idx.StatsVer != statistics.Version1 {
		for i, ran := range ranges {
			logutil.BgLogger().Debug(prefix, zap.String("index", idx.Info.Name.O), zap.String("rangeStr", logForIndexRange(idx, ran, actual[i], factor)))
		}
		return
	}
	for i, ran := range ranges {
		rangePosition := statistics.GetOrdinalOfRangeCond(sc, ran)
		// only contains range or equality query
		if rangePosition == 0 || rangePosition == len(ran.LowVal) {
			logutil.BgLogger().Debug(prefix, zap.String("index", idx.Info.Name.O), zap.String("rangeStr", logForIndexRange(idx, ran, actual[i], factor)))
			continue
		}
		equalityString, err := types.DatumsToString(ran.LowVal[:rangePosition], true)
		if err != nil {
			continue
		}
		bytes, err := codec.EncodeKey(sc, nil, ran.LowVal[:rangePosition]...)
		if err != nil {
			continue
		}
		equalityCount := idx.QueryBytes(bytes)
		rang := ranger.Range{
			LowVal:  []types.Datum{ran.LowVal[rangePosition]},
			HighVal: []types.Datum{ran.HighVal[rangePosition]},
		}
		colName := idx.Info.Columns[rangePosition].Name.L
		// prefer index stats over column stats
		if idxHist := t.IndexStartWithColumn(colName); idxHist != nil && idxHist.Histogram.Len() > 0 {
			rangeString := logForIndexRange(idxHist, &rang, -1, factor)
			logutil.BgLogger().Debug(prefix, zap.String("index", idx.Info.Name.O), zap.Int64("actual", actual[i]),
				zap.String("equality", equalityString), zap.Uint64("expected equality", equalityCount),
				zap.String("range", rangeString))
		} else if colHist := t.ColumnByName(colName); colHist != nil && colHist.Histogram.Len() > 0 {
			err = convertRangeType(&rang, colHist.Tp, time.UTC)
			if err == nil {
				rangeString := colRangeToStr(colHist, &rang, -1, factor)
				logutil.BgLogger().Debug(prefix, zap.String("index", idx.Info.Name.O), zap.Int64("actual", actual[i]),
					zap.String("equality", equalityString), zap.Uint64("expected equality", equalityCount),
					zap.String("range", rangeString))
			}
		} else {
			count, err := statistics.GetPseudoRowCountByColumnRanges(sc, float64(t.Count), []*ranger.Range{&rang}, 0)
			if err == nil {
				logutil.BgLogger().Debug(prefix, zap.String("index", idx.Info.Name.O), zap.Int64("actual", actual[i]),
					zap.String("equality", equalityString), zap.Uint64("expected equality", equalityCount),
					zap.Stringer("range", &rang), zap.Float64("pseudo count", math.Round(count)))
			}
		}
	}
}

func (h *Handle) logDetailedInfo(q *statistics.QueryFeedback) {
	t, ok := h.statsCache.Load().(statsCache).tables[q.PhysicalID]
	if !ok {
		return
	}
	isIndex := q.Hist.IsIndexHist()
	ranges, err := q.DecodeToRanges(isIndex)
	if err != nil {
		logutil.BgLogger().Debug("decode to ranges failed", zap.Error(err))
		return
	}
	actual := make([]int64, 0, len(q.Feedback))
	for _, fb := range q.Feedback {
		actual = append(actual, fb.Count)
	}
	logPrefix := fmt.Sprintf("[stats-feedback] %s", t.Name)
	if isIndex {
		idx := t.Indices[q.Hist.ID]
		if idx == nil || idx.Histogram.Len() == 0 {
			return
		}
		logForIndex(logPrefix, t, idx, ranges, actual, idx.GetIncreaseFactor(t.Count))
	} else {
		c := t.Columns[q.Hist.ID]
		if c == nil || c.Histogram.Len() == 0 {
			return
		}
		logForPK(logPrefix, c, ranges, actual, c.GetIncreaseFactor(t.Count))
	}
}

func logForPK(prefix string, c *statistics.Column, ranges []*ranger.Range, actual []int64, factor float64) {
	for i, ran := range ranges {
		if ran.LowVal[0].GetInt64()+1 >= ran.HighVal[0].GetInt64() {
			continue
		}
		logutil.BgLogger().Debug(prefix, zap.String("column", c.Info.Name.O), zap.String("rangeStr", colRangeToStr(c, ran, actual[i], factor)))
	}
}

// RecalculateExpectCount recalculates the expect row count if the origin row count is estimated by pseudo.
func (h *Handle) RecalculateExpectCount(q *statistics.QueryFeedback) error {
	t, ok := h.statsCache.Load().(statsCache).tables[q.PhysicalID]
	if !ok {
		return nil
	}
	tablePseudo := t.Pseudo || t.IsOutdated()
	if !tablePseudo {
		return nil
	}
	isIndex := q.Hist.Tp.Tp == mysql.TypeBlob
	id := q.Hist.ID
	if isIndex && (t.Indices[id] == nil || !t.Indices[id].NotAccurate()) {
		return nil
	}
	if !isIndex && (t.Columns[id] == nil || !t.Columns[id].NotAccurate()) {
		return nil
	}

	sc := &stmtctx.StatementContext{TimeZone: time.UTC}
	ranges, err := q.DecodeToRanges(isIndex)
	if err != nil {
		return errors.Trace(err)
	}
	expected := 0.0
	if isIndex {
		idx := t.Indices[id]
		expected, err = idx.GetRowCount(sc, nil, ranges, t.ModifyCount)
		expected *= idx.GetIncreaseFactor(t.Count)
	} else {
		c := t.Columns[id]
		expected, err = c.GetColumnRowCount(sc, ranges, t.ModifyCount, true)
		expected *= c.GetIncreaseFactor(t.Count)
	}
	q.Expected = int64(expected)
	return err
}

func (h *Handle) dumpRangeFeedback(sc *stmtctx.StatementContext, ran *ranger.Range, rangeCount float64, q *statistics.QueryFeedback) error {
	lowIsNull := ran.LowVal[0].IsNull()
	if q.Tp == statistics.IndexType {
		lower, err := codec.EncodeKey(sc, nil, ran.LowVal[0])
		if err != nil {
			return errors.Trace(err)
		}
		upper, err := codec.EncodeKey(sc, nil, ran.HighVal[0])
		if err != nil {
			return errors.Trace(err)
		}
		ran.LowVal[0].SetBytes(lower)
		ran.HighVal[0].SetBytes(upper)
	} else {
		if !statistics.SupportColumnType(q.Hist.Tp) {
			return nil
		}
		if ran.LowVal[0].Kind() == types.KindMinNotNull {
			ran.LowVal[0] = types.GetMinValue(q.Hist.Tp)
		}
		if ran.HighVal[0].Kind() == types.KindMaxValue {
			ran.HighVal[0] = types.GetMaxValue(q.Hist.Tp)
		}
	}
	ranges, ok := q.Hist.SplitRange(sc, []*ranger.Range{ran}, q.Tp == statistics.IndexType)
	if !ok {
		logutil.BgLogger().Debug("type of histogram and ranges mismatch")
		return nil
	}
	counts := make([]float64, 0, len(ranges))
	sum := 0.0
	for i, r := range ranges {
		// Though after `SplitRange`, we may have ranges like `[l, r]`, we still use
		// `betweenRowCount` to compute the estimation since the ranges of feedback are all in `[l, r)`
		// form, that is to say, we ignore the exclusiveness of ranges from `SplitRange` and just use
		// its result of boundary values.
		count := q.Hist.BetweenRowCount(r.LowVal[0], r.HighVal[0])
		// We have to include `NullCount` of histogram for [l, r) cases where l is null because `betweenRowCount`
		// does not include null values of lower bound.
		if i == 0 && lowIsNull {
			count += float64(q.Hist.NullCount)
		}
		sum += count
		counts = append(counts, count)
	}
	if sum <= 1 {
		return nil
	}
	// We assume that each part contributes the same error rate.
	adjustFactor := rangeCount / sum
	for i, r := range ranges {
		q.Feedback = append(q.Feedback, statistics.Feedback{Lower: &r.LowVal[0], Upper: &r.HighVal[0], Count: int64(counts[i] * adjustFactor)})
	}
	return errors.Trace(h.DumpFeedbackToKV(q))
}

func convertRangeType(ran *ranger.Range, ft *types.FieldType, loc *time.Location) error {
	err := statistics.ConvertDatumsType(ran.LowVal, ft, loc)
	if err != nil {
		return err
	}
	return statistics.ConvertDatumsType(ran.HighVal, ft, loc)
}

// DumpFeedbackForIndex dumps the feedback for index.
// For queries that contains both equality and range query, we will split them and Update accordingly.
func (h *Handle) DumpFeedbackForIndex(q *statistics.QueryFeedback, t *statistics.Table) error {
	idx, ok := t.Indices[q.Hist.ID]
	if !ok {
		return nil
	}
	sc := &stmtctx.StatementContext{TimeZone: time.UTC}
	if idx.CMSketch == nil || idx.StatsVer < statistics.Version1 {
		return h.DumpFeedbackToKV(q)
	}
	ranges, err := q.DecodeToRanges(true)
	if err != nil {
		logutil.BgLogger().Debug("decode feedback ranges fail", zap.Error(err))
		return nil
	}
	for i, ran := range ranges {
		rangePosition := statistics.GetOrdinalOfRangeCond(sc, ran)
		// only contains range or equality query
		if rangePosition == 0 || rangePosition == len(ran.LowVal) {
			continue
		}

		bytes, err := codec.EncodeKey(sc, nil, ran.LowVal[:rangePosition]...)
		if err != nil {
			logutil.BgLogger().Debug("encode keys fail", zap.Error(err))
			continue
		}
		equalityCount := float64(idx.QueryBytes(bytes)) * idx.GetIncreaseFactor(t.Count)
		rang := &ranger.Range{
			LowVal:  []types.Datum{ran.LowVal[rangePosition]},
			HighVal: []types.Datum{ran.HighVal[rangePosition]},
		}
		colName := idx.Info.Columns[rangePosition].Name.L
		var rangeCount float64
		rangeFB := &statistics.QueryFeedback{PhysicalID: q.PhysicalID}
		// prefer index stats over column stats
		if idx := t.IndexStartWithColumn(colName); idx != nil && idx.Histogram.Len() != 0 {
			rangeCount, err = t.GetRowCountByIndexRanges(sc, idx.ID, []*ranger.Range{rang})
			rangeFB.Tp, rangeFB.Hist = statistics.IndexType, &idx.Histogram
		} else if col := t.ColumnByName(colName); col != nil && col.Histogram.Len() != 0 {
			err = convertRangeType(rang, col.Tp, time.UTC)
			if err == nil {
				rangeCount, err = t.GetRowCountByColumnRanges(sc, col.ID, []*ranger.Range{rang})
				rangeFB.Tp, rangeFB.Hist = statistics.ColType, &col.Histogram
			}
		} else {
			continue
		}
		if err != nil {
			logutil.BgLogger().Debug("get row count by ranges fail", zap.Error(err))
			continue
		}

		equalityCount, rangeCount = getNewCountForIndex(equalityCount, rangeCount, float64(t.Count), float64(q.Feedback[i].Count))
		value := types.NewBytesDatum(bytes)
		q.Feedback[i] = statistics.Feedback{Lower: &value, Upper: &value, Count: int64(equalityCount)}
		err = h.dumpRangeFeedback(sc, rang, rangeCount, rangeFB)
		if err != nil {
			logutil.BgLogger().Debug("dump range feedback fail", zap.Error(err))
			continue
		}
	}
	return errors.Trace(h.DumpFeedbackToKV(q))
}

// minAdjustFactor is the minimum adjust factor of each index feedback.
// We use it to avoid adjusting too much when the assumption of independence failed.
const minAdjustFactor = 0.7

// getNewCountForIndex adjust the estimated `eqCount` and `rangeCount` according to the real count.
// We assumes that `eqCount` and `rangeCount` contribute the same error rate.
func getNewCountForIndex(eqCount, rangeCount, totalCount, realCount float64) (float64, float64) {
	estimate := (eqCount / totalCount) * (rangeCount / totalCount) * totalCount
	if estimate <= 1 {
		return eqCount, rangeCount
	}
	adjustFactor := math.Sqrt(realCount / estimate)
	adjustFactor = math.Max(adjustFactor, minAdjustFactor)
	return eqCount * adjustFactor, rangeCount * adjustFactor
}<|MERGE_RESOLUTION|>--- conflicted
+++ resolved
@@ -905,11 +905,7 @@
 		for _, tbl := range tbls {
 			tblInfo := tbl.Meta()
 			pi := tblInfo.GetPartitionInfo()
-<<<<<<< HEAD
 			if pi == nil {
-=======
-			if pi == nil || pruneMode == variable.Dynamic {
->>>>>>> e1004a2c
 				statsTbl := h.GetTableStats(tblInfo)
 				sql := "analyze table %n.%n"
 				analyzed := h.autoAnalyzeTable(tblInfo, statsTbl, start, end, autoAnalyzeRatio, sql, db, tblInfo.Name.O)
@@ -918,22 +914,10 @@
 				}
 				continue
 			}
-<<<<<<< HEAD
-			if pruneMode == variable.DynamicOnly {
+			if pruneMode == variable.Dynamic {
 				analyzed := h.autoAnalyzePartitionTable(tblInfo, pi, db, start, end, autoAnalyzeRatio)
 				if analyzed {
 					return
-=======
-			if pruneMode == variable.Static {
-				for _, def := range pi.Definitions {
-					sql := "analyze table %n.%n partition %n"
-					statsTbl := h.GetPartitionStats(tblInfo, def.ID)
-					analyzed := h.autoAnalyzeTable(tblInfo, statsTbl, start, end, autoAnalyzeRatio, sql, db, tblInfo.Name.O, def.Name.O)
-					if analyzed {
-						return
-					}
-					continue
->>>>>>> e1004a2c
 				}
 				continue
 			}
