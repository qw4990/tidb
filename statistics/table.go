--- conflicted
+++ resolved
@@ -642,11 +642,7 @@
 	if minRowCount < idxCount {
 		return crossValidationSelectivity, nil
 	}
-<<<<<<< HEAD
-	return float64(idx.QueryBytes(bytes)) / float64(idx.TotalRowCount())
-=======
-	return idxCount / float64(idx.TotalRowCount()), nil
->>>>>>> 2c8f2b75
+	return float64(idx.QueryBytes(bytes)) / float64(idx.TotalRowCount()), nil
 }
 
 func (coll *HistColl) getIndexRowCount(sc *stmtctx.StatementContext, idxID int64, indexRanges []*ranger.Range) (float64, error) {
