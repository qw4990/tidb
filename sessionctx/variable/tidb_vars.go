--- conflicted
+++ resolved
@@ -607,16 +607,14 @@
 	// TiDBTmpTableMaxSize indicates the max memory size of temporary tables.
 	TiDBTmpTableMaxSize = "tidb_tmp_table_max_size"
 
-<<<<<<< HEAD
 	// TiDBCostCalibrationMode ...
 	TiDBCostCalibrationMode = "tidb_cost_calibration_mode"
-=======
+
 	// TiDBTableCacheLease indicates the read lock lease of a cached table.
 	TiDBTableCacheLease = "tidb_table_cache_lease"
 
 	// TiDBStatsLoadSyncWait indicates the time sql execution will sync-wait for stats load.
 	TiDBStatsLoadSyncWait = "tidb_stats_load_sync_wait"
->>>>>>> e50e03c9
 )
 
 // TiDB vars that have only global scope
