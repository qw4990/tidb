--- conflicted
+++ resolved
@@ -754,7 +754,6 @@
 			return nil
 		},
 	},
-<<<<<<< HEAD
 	{Scope: ScopeGlobal, Name: TiDBEnablePrepPlanCache, Value: BoolToOnOff(DefTiDBEnablePrepPlanCache), Type: TypeBool, SetGlobal: func(s *SessionVars, val string) error {
 		EnablePreparedPlanCache.Store(TiDBOptOn(val))
 		return nil
@@ -779,7 +778,6 @@
 	}, GetGlobal: func(s *SessionVars) (string, error) {
 		return strconv.FormatFloat(PreparedPlanCacheMemoryGuardRatio.Load(), 'f', -1, 64), nil
 	}},
-=======
 	{Scope: ScopeGlobal, Name: TiDBMemOOMAction, Value: DefTiDBMemOOMAction, PossibleValues: []string{"CANCEL", "LOG"}, Type: TypeEnum,
 		GetGlobal: func(s *SessionVars) (string, error) {
 			return OOMAction.Load(), nil
@@ -788,7 +786,6 @@
 			OOMAction.Store(val)
 			return nil
 		}},
->>>>>>> 37ba54ec
 
 	/* The system variables below have GLOBAL and SESSION scope  */
 	{Scope: ScopeGlobal | ScopeSession, Name: SQLSelectLimit, Value: "18446744073709551615", Type: TypeUnsigned, MinValue: 0, MaxValue: math.MaxUint64, SetSession: func(s *SessionVars, val string) error {
